#10 Janvier 2019
#Creation de la fonction ElectricFieldConjugation qui permet la visualisation directe des itérations.
#COUCOUUUU
    
    
import numpy as np
import matplotlib.pyplot as plt
import matplotlib.animation as animation
import scipy.signal as spsignal
import scipy.optimize as opt
import scipy.ndimage as nd
import skimage.transform
from astropy.io import fits
import glob
import os
import cv2
#plt.rcParams['image.interpolation'] = 'nearest'
<<<<<<< HEAD
# qsdqsdqdqdqdqd
=======

# I am doing a modification
>>>>>>> f9a97a36

def custom_plot(pup, img):
    ''' --------------------------------------------------
    Plots two images next to each other.
    -------------------------------------------------- '''
    f1 = plt.figure(1, figsize=(10,5))
    f1.clf()
    ax1 = f1.add_subplot(121)
    ax1.imshow(pup, cmap="hot")
    ax2 = f1.add_subplot(122)
    ax2.imshow(img, cmap="hot")
    f1.tight_layout()
    

def four_plot(img1, img2, img3, img4):
    ''' --------------------------------------------------
    Plots four images next to each other.
    -------------------------------------------------- '''
    f1 = plt.figure(1, figsize=(22,11))
    f1.clf()
    ax1 = f1.add_subplot(141)
    ax1.imshow(img1, cmap="hot")
    ax2 = f1.add_subplot(142)
    ax2.imshow(img2, cmap="hot")
    ax3 = f1.add_subplot(143)
    ax3.imshow(img3, cmap="hot")
    ax4 = f1.add_subplot(144)
    ax4.imshow(img4, cmap="hot")
    f1.tight_layout()



def translationFFT(a,b):
    maskx=np.zeros((isz,isz))
    masky=np.zeros((isz,isz))
    for i in np.arange(isz):
        for j in np.arange(isz):
            maskx[i,j]=j*np.pi*2*a/isz-a*np.pi
            masky[i,j]=i*np.pi*2*b/isz-b*np.pi
    masktot=np.exp(-1j*maskx)*np.exp(-1j*masky)
    return masktot
    

    
def detectortopupil2(Resultat,prad1):
    phaseretrouvee=shift(shift(ifft((Resultat)))*roundpupil(78,prad1)*masktot2)
    phaseretrouvee=fft(phaseretrouvee)*maskcorono2
    phaseretrouvee=ifft((phaseretrouvee))/shift(masktot2)
    return phaseretrouvee



def translationFFT(isz,a,b):
    maskx=np.zeros((isz,isz))
    masky=np.zeros((isz,isz))
    for i in np.arange(isz):
        for j in np.arange(isz):
            maskx[i,j]=j*np.pi*2*a/isz-a*np.pi
            masky[i,j]=i*np.pi*2*b/isz-b*np.pi
    masktot=np.exp(-1j*maskx)*np.exp(-1j*masky)
    return masktot
    
def FQPM2():
    phase= np.zeros((dimGDH,dimGDH))
    for i in np.arange(dimGDH):
        for j in np.arange(dimGDH):
            if(i<dimGDH/2 and j<dimGDH/2): phase[i,j]=np.pi
            if(i>=dimGDH/2 and j>=dimGDH/2): phase[i,j]=np.pi
        
    FQPM=np.exp(1j*phase)
    return FQPM


def FQPM():
    phase= np.zeros((isz,isz))
    for i in np.arange(isz):
        for j in np.arange(isz):
            if(i<isz/2 and j<isz/2): phase[i,j]=np.pi
            if(i>=isz/2 and j>=isz/2): phase[i,j]=np.pi
        
    FQPM=np.exp(1j*phase)
    return FQPM
    
def KnifeEdgeCoro(position,shiftinldp):
    Knife=np.zeros((isz,isz))
    for i in np.arange(isz):
        if position=='left':
            if (i>isz/2+shiftinldp*ld_p): Knife[:,i]=1
        if position=='right':
            if (i<isz/2-shiftinldp*ld_p): Knife[:,i]=1
    return Knife
 

    
def roundpupil(nbpix,prad1):
    xx, yy = np.meshgrid(np.arange(nbpix)-(nbpix)/2, np.arange(nbpix)-(nbpix)/2)
    rr     = np.hypot(yy, xx)
    pupilnormal=np.zeros((nbpix,nbpix))
    pupilnormal[rr<=prad1]=1.
    return pupilnormal


def pupilforcorono(prad1):
    
    xx, yy = np.meshgrid(np.arange(isz)-(isz)/2, np.arange(isz)-(isz)/2)
    #rr     = np.hypot(yy+1/2, xx+1/2)
    rr     = np.hypot(yy, xx)
    
    #pupil1
    pupil1=roundpupil(isz,prad1)
    #Focale1
    focal1=fft(shift(pupil1*masktot))


    #Pupil2:Intensité nulle dans le Lyot
    pupil2=focal1*maskcorono
    pupil2=ifft(pupil2)/shift(masktot)
    pupil2=shift(pupil2)
    pupil2[rr<=prad1]=0
    pupil2=shift(pupil2)

    #Focale 1 pour coronographe parfait
    pupilcomplex=fft(pupil2*shift(masktot))
    pupilcomplex=pupilcomplex*maskcorono

    #Pupille pour coronographe parfait
    pupil1bis=ifft(pupilcomplex)
    pupil1bis2=shift(pupil1bis)/masktot
    return pupil1bis2
    
    
def pupiltodetector1(aberrationamp,aberrationphase,prad1,prad2):
    #Focale1        
    #focal1end=shift(pupilforcorono(prad1)*(1+aberrationamp)*np.exp(1j*aberrationphase*roundpupil(isz,prad1))*masktot)   
    focal1end=shift(roundpupil(isz,prad1)*(1+aberrationamp)*np.exp(1j*aberrationphase*roundpupil(isz,prad1))*masktot)   
    
    focal1end=fft(focal1end)
    
    #Pupille2
    pupil2end=focal1end*maskcorono
    pupil2end=ifft(pupil2end)/shift(masktot)
    
    #Intensité en sortie de SCC
    focal2end=pupil2end*shift(roundpupil(isz,prad2))
    focal2end=fft(focal2end)
    return focal2end
    
    
    
def pupiltodetector2(aberrationphase,prad1,prad2):
    #Focale1        
    #focal1end=shift(pupilforcorono(prad1)*(1+1j*aberrationphase*roundpupil(isz,prad1))*masktot)
    focal1end=shift(roundpupil(isz,prad1)*(1+1j*aberrationphase*roundpupil(isz,prad1))*masktot)
    
    focal1end=fft(focal1end)
    
    #Pupille2
    pupil2end=focal1end*maskcorono
    pupil2end=ifft(pupil2end)/shift(masktot)
    
    #Intensité en sortie de SCC
    focal2end=pupil2end*shift(roundpupil(isz,prad2))
    focal2end=fft(focal2end)
    return focal2end
    


def twoD_Gaussian(xy, amplitude, sigma_x, sigma_y, xo, yo, theta,h):
    xo = float(xo)
    yo = float(yo)    
    a = (np.cos(theta)**2)/(2*sigma_x**2) + (np.sin(theta)**2)/(2*sigma_y**2)
    b = -(np.sin(2*theta))/(4*sigma_x**2) + (np.sin(2*theta))/(4*sigma_y**2)
    c = (np.sin(theta)**2)/(2*sigma_x**2) + (np.cos(theta)**2)/(2*sigma_y**2)

    g = amplitude*np.exp( - (a*((x-xo)**2) + 2*b*(x-xo)*(y-yo) 
                            + c*((y-yo)**2)))+h
    return g
    

# def pushact(which,coeff,grilleact, actshapeinpupilresized):
#     coefforactshape=np.round(1.98*6*coeff)
#     xact=coeff*(grilleact[0,which]+(x309-grilleact[0,309]))
#     yact=coeff*(grilleact[1,which]+(y309-grilleact[1,309]))
#     Psivector=nd.interpolation.shift(actshapeinpupilresized,(yact-coefforactshape/2,xact-coefforactshape/2))
#     Psivector[np.where(Psivector<1e-4)]=0
#     return Psivector
    
    
def pushact_function(which,coeff,grilleact, actshapeinpupilresized,devx,changeactfunc=False):
    coefforactshape=np.round(1.98*6*coeff)
    xact=coeff*(grilleact[0,which]+(x309-grilleact[0,309]))
    yact=coeff*(grilleact[1,which]+(y309-grilleact[1,309]))
    Psivector=nd.interpolation.shift(actshapeinpupilresized,(yact-coefforactshape/2+np.sqrt(devx**2/2),xact-coefforactshape/2+np.sqrt(devx**2/2)))
    #Psivector=nd.interpolation.shift(actshapeinpupilresized,(yact-coefforactshape/2,xact-coefforactshape/2+devx))
    #Psivector=nd.interpolation.shift(actshapeinpupilresized,(yact-coefforactshape/2,xact-coefforactshape/2))
    Psivector[np.where(Psivector<1e-4)]=0
    #Psivector=rotate_frame(Psivector,devx, interpolation = 'nearest', cyx=None)
    if (changeactfunc==True):
        x, y = np.mgrid[0:isz, 0:isz]
        xy=(x,y)
        xo,yo=np.unravel_index(Psivector.argmax(), Psivector.shape)
        Psivector=twoD_Gaussian(xy, 1, devx,devx , xo,yo, 0,0)
    return Psivector
    
    
    
    
def rotate_frame(img, angle, interpolation = 'lanczos4', cyx=None):
    """
    Rotates the input frame by the given angle (in degrees), around the center
    of the frame by default, or around the given cxy coordinates.
    
    Parameters
    ----------
    img: 2D-array
        input frame
    angle: float
        angle for the rotation
    interpolation: string
        interpolation method. Can be:
        'cubic', 'linear', 'nearest', 'area', 'lanczos4'
        'lanczos4' is the default as it seems to produce the least artifacts.
    cyx: tuple (cy,cx)
        center of the rotation. If None is given, rotation is performed around
        the center of the frame.
        
    Returns
    -------
    rotated_img: 2D-array
        Rotated frame, same dimensions as inpute frame.
    """
    ny, nx = img.shape
    
    cx = nx / 2.
    cy = ny / 2. 

    if not cyx:
          cx = nx / 2.
          cy = ny / 2. 
  
        
    # interpolation type
    if interpolation == 'cubic':
        intp        = cv2.INTER_CUBIC 
    elif interpolation == 'linear':
        intp        = cv2.INTER_LINEAR
    elif interpolation == 'nearest':
        intp        = cv2.INTER_NEAREST
    elif interpolation == 'area':
        intp        = cv2.INTER_AREA
    elif interpolation == 'lanczos4':
        intp        = cv2.INTER_LANCZOS4
    
    if abs(angle) > 0:
        M           = cv2.getRotationMatrix2D((cx,cy), angle, 1)
        rotated_img = cv2.warpAffine(img.astype(np.float32), M, (nx, ny), flags=intp)
    else:
        rotated_img = img
    
    return rotated_img
    
    
    
    
#DETECTORTOPUPIL A REVOIR!!!!    
def detectortopupil(Resultat,prad1):
    phaseretrouvee=shift(shift(ifft((Resultat)))*roundpupil(isz,prad1)*masktot)
    phaseretrouvee=fft(phaseretrouvee)*maskcorono
    phaseretrouvee=ifft((phaseretrouvee))/shift(masktot)
    return phaseretrouvee

    

def butterworth(isz,image,order,length):
    xx, yy = np.meshgrid(np.arange(isz)-isz/2, np.arange(isz)-isz/2)
    rr = np.hypot(yy, xx)
    butt=1/(1+(np.sqrt(2)-1)*(rr/length)**(2*order))
    return image*butt
    

    
np.set_printoptions(threshold=np.inf)
#np.set_printoptions(threshold=1000)
def invertDSCC(interact,coupe,goal='e',visu=False):
    U, s, V = np.linalg.svd(interact, full_matrices=False)
    #print(s)
    S = np.diag(s)
    InvS=np.linalg.inv(S)
    #print(InvS)
    if(visu==True):
        plt.plot(np.diag(InvS),'r.')
        plt.yscale('log')
        plt.show()
        
    if(goal=='e'):
        InvS[np.where(InvS>coupe)]=0
        pseudoinverse=np.dot(np.dot(np.transpose(V),InvS),np.transpose(U))
        return [np.diag(InvS),pseudoinverse]
      
    if(goal=='c'):
        InvS[coupe:]=0
        pseudoinverse=np.dot(np.dot(np.transpose(V),InvS),np.transpose(U))
        return [np.diag(InvS),pseudoinverse]


def LoadImageFits(docs_dir):
    openfits=fits.open(docs_dir)
    image=openfits[0].data
    return image
    

def CubeFits(docs_dir):
    image_list = []
    for filename in glob.glob(docs_dir+'*.fits'):
        image=LoadImageFits(filename)
        image_list.append(image)
        
    image_array = np.array(image_list)
    return image_array
    

def MoyenneFits(docs_dir):
    Cubeimage=CubeFits(docs_dir)
    Sommeimage=0
    for i in np.arange((Cubeimage.shape[0])):
        Sommeimage=Sommeimage+Cubeimage[i]
    imagemoyenne=Sommeimage/Cubeimage.shape[0]
    return imagemoyenne
    
def SaveFits(image,head,doc_dir2,name):
    hdu=fits.PrimaryHDU(image)
    hdul = fits.HDUList([hdu])
    hdr=hdul[0].header
    hdr.set(head[0],head[1])
    hdu.writeto(doc_dir2+name+'.fits')
    
    
def GetFluxmetreValue(fitspath):
    openfits=fits.open(fitspath)
    hdu=openfits[0].header
    fluxmetre=hdu['FLUX_W']
    return fluxmetre


def Reech(image,reechpup,new):
    Gvectorbis=image[int(isz/2-reechpup):int(isz/2+reechpup),int(isz/2-reechpup):int(isz/2+reechpup)] #Image 400x400-8
    Gvectorbis=ishift(Gvectorbis)  
    Gvectorbis=ifft(Gvectorbis)
    Gvectorbis=shift(Gvectorbis)
    Gvector=Gvectorbis[int(reechpup-new/2):int(reechpup+new/2),int(reechpup-new/2):int(reechpup+new/2)] #Pup 160x160-3
    Gvector=ishift(Gvector)
    Gvector=fft(Gvector) #Image 160x160-3
    return Gvector


def shotnoise(nbpix,num_photons):
    mu_p        = num_photons * np.ones((nbpix,nbpix))
    seed       = np.random.random_integers(1000)
    rs         = np.random.RandomState(seed)
    shot_noise = rs.poisson(num_photons, (nbpix, nbpix))
    #return 0
    return (shot_noise-mu_p)/num_photons
    

def createvectorprobes(posprobes,cutsvd, pushact):
    numprobe=len(posprobes)
    deltapsik=np.zeros((numprobe,dimimages,dimimages),dtype=complex)
    probephase=np.zeros((numprobe,isz,isz))
    matrix=np.zeros((numprobe,2))
    Vecteurenvoi=np.zeros((dimimages**2,2,numprobe))
    SVD=np.zeros((2,dimimages,dimimages))
    whennoabb=pupiltodetector2(0,prad,lyotrad)
    k=0
    for i in posprobes:
        probephase[k]=amplitude*pushact[i]
        #probephase[k]=amplitude*pushact(i,coeff,grille,actshapeinpupil,1,changeactfunc=True)
        deltapsikbis=pupiltodetector2(2*np.pi*(probephase[k])*1e-9/wavelength,prad,lyotrad)-whennoabb
        deltapsikbis=Reech(shift(deltapsikbis),reechpup,new)/squaremaxPSF
        deltapsik[k]=(shift(deltapsikbis)[int(new/2)-int(dimimages/2):int(new/2)+int(dimimages/2),int(new/2)-int(dimimages/2):int(new/2)+int(dimimages/2)])
        k=k+1

    l=0
    for i in np.arange(dimimages):
    
        for j in np.arange(dimimages):
            matrix[:,0]=real(deltapsik[:,i,j])
            matrix[:,1]=im(deltapsik[:,i,j])
    
            try:
                SVD[:,i,j]=invertDSCC(matrix,cutsvd,visu=False)[0]
                Vecteurenvoi[l]=invertDSCC(matrix,cutsvd,visu=False)[1]
            except:
                print('Careful: Error! for l='+str(l))
                SVD[:,i,j]=np.zeros(2)
                Vecteurenvoi[l]=np.zeros((2,numprobe))
            l=l+1  
    return [Vecteurenvoi,SVD]
   

def estimateEab(Difference,Vecteurprobes):
    numprobe=len(Vecteurprobes[0,0])
    Differenceij=np.zeros((numprobe))
    Resultat=np.zeros((dimimages,dimimages),dtype=complex)
    l=0
    for i in np.arange(dimimages):
        for j in np.arange(dimimages):
            Differenceij[:]=Difference[:,i,j]
            Resultatbis=np.dot(Vecteurprobes[l],Differenceij)
            Resultat[i,j]=Resultatbis[0]+1j*Resultatbis[1]
            
            l=l+1  
    return Resultat/4
    
    
def creatingWhichinPupil(cutinpupil,pushact):
    WhichInPupil = []
    for i in np.arange(int(1024)):
        Psivector=pushact[i]
        cut=cutinpupil*np.sum(actshapeinpupil)
        if(np.sum(Psivector*roundpupil(isz,lyotrad*coeff))>=cut):
            WhichInPupil.append(i)
    
    WhichInPupil = np.array(WhichInPupil)
    return WhichInPupil
    


def creatingMaskDH(shape,choosepixDH=[0,0,0,0], inner=0, outer=0, xdecay=0):
    xx, yy = np.meshgrid(np.arange(dimimages)-(dimimages)/2, np.arange(dimimages)-(dimimages)/2)
    rr     = np.hypot(yy, xx)
    if shape=='square':
        maskDH=np.ones((dimimages,dimimages))
        maskDH[xx<choosepixDH[0]]=0
        maskDH[xx>choosepixDH[1]]=0
        maskDH[yy<choosepixDH[2]]=0
        maskDH[yy>choosepixDH[3]]=0
    if shape=='circle':
        maskDH=np.ones((dimimages,dimimages))
        maskDH[rr>=outer]=0
        maskDH[rr<inner]=0
        maskDH[xx<xdecay]=0
    return maskDH



def creatingCorrectionmatrix(mask,Whichact,pushact):
    Gmatrixbis=np.zeros((2*int(np.sum(mask)),len(Whichact)))
    whennoabb=pupiltodetector2(0,prad,lyotrad)   
    k=0
    for i in Whichact:
        Psivector=amplitude*pushact[i]
        #Psivector=amplitude*pushact(i,coeff,grille,actshapeinpupil,1,changeactfunc=True)
        # Gvectorbisbis=shift(pupiltodetector1(0,0+2*np.pi*(Psivector)*1e-9/wavelength,prad,lyotrad))-shift(pupiltodetector1(0,0-2*np.pi*(Psivector)*1e-9/wavelength,prad,lyotrad))
        # Gvectorbisbis=Gvectorbisbis/2
        
        Gvectorbisbis=shift(pupiltodetector2(2*np.pi*(Psivector)*1e-9/wavelength,prad,lyotrad))-shift(whennoabb)
    
        Gvector=Reech(Gvectorbisbis,reechpup,new)/squaremaxPSF
        
        Gmatrixbis[0:int(np.sum(mask)),k]=real(shift(Gvector)[np.where(mask==1)]).flatten()
        Gmatrixbis[int(np.sum(mask)):,k]=im(shift(Gvector)[np.where(mask==1)]).flatten()
        k=k+1
    return Gmatrixbis


def solutiontocorrect(mask,ResultatEstimate,invertG):
    Eab=np.zeros(2*int(np.sum(mask)))
    Resultatbis=(ResultatEstimate[np.where(mask==1)])
    Eab[0:int(np.sum(mask))]=real(Resultatbis).flatten()     
    Eab[int(np.sum(mask)):]=im(Resultatbis).flatten()
    cool=np.dot(invertG,Eab)
    
    solution=np.zeros(1024)
    solution[WhichInPupil]=cool
    return solution
    
    
    
def createdifference(aberramp,aberrphase,posprobes,pushact,noise=False):
    Ikmoins=np.zeros((isz,isz))
    Ikplus=np.zeros((isz,isz))
    Difference=np.zeros((len(posprobes),dimimages,dimimages))
    shot1=1
    shot2=1
    numphot=2e2
    
    if noise==True:
        shot1=(1+shotnoise(int(isz),numphot))
        shot2=(1+shotnoise(int(isz),numphot))
    
    
    k=0
    for i in posprobes:
        #probephase=amplitude*pushact(i,coeff,grille,actshapeinpupil,devx)
        probephase=amplitude*pushact[i]
        probephase=2*np.pi*probephase*1e-9/wavelength
        Ikmoins=shot1*np.abs(pupiltodetector1(aberramp,aberrphase-1*probephase,coeff*prad,coeff*lyotrad))**2/squaremaxPSF**2 #Image 800x800-8
        
        Ikplus=shot2*np.abs(pupiltodetector1(aberramp,aberrphase+1*probephase,coeff*prad,coeff*lyotrad))**2/squaremaxPSF**2 #Image 800x800-8
        
        Difference1=shift(Ikplus-Ikmoins)
        Difference[k]=shift(Reech(Difference1,reechpup,new))
        k=k+1
        
    return Difference
    
    
def determinecontrast(image,chiffre):
    xx, yy = np.meshgrid(np.arange(isz)-(isz)/2, np.arange(isz)-(isz)/2)
    rr     = np.hypot(yy, xx)
    contrast=np.zeros(int(isz/2/chiffre))
    for i in chiffre*np.arange(int(isz/2/chiffre)):
        whereimage=np.zeros((isz,isz))
        whereimage[np.where(rr>=i)]=1
        whereimage[np.where(rr>=i+chiffre)]=0
        whereimage[np.where(xx<=30)]=0
        #whereimage[np.where(abs(yy)<10)]=0
        imagebis=(abs(image))*whereimage
        contrast[int(i/chiffre)]=np.std(imagebis[np.where(whereimage!=0)])
    return contrast





date1=20180906
date2=20180920
date2=20190115

docs_dir_in=os.path.expanduser('/home/apotier/Documents/Recherche/DonneesTHD/EFC/'+str(date2)+'_EFC/')
docs_dir_out=os.path.expanduser('/home/apotier/Documents/Recherche/DonneesTHD/EFC/'+str(date2)+'_EFC/iter0/')

docs_dir_estimate=os.path.expanduser('/home/apotier/Documents/Recherche/DonneesTHD/EFC/'+str(date1)+'_EFC/SCC_Data2_updated/')
docs_dir_matrix_act=os.path.expanduser('/home/apotier/Documents/Recherche/DonneesTHD/EFC/')


#Raccourcis FFT
fft = np.fft.fft2
ifft = np.fft.ifft2
shift = np.fft.fftshift
ishift=np.fft.ifftshift

abs=np.abs
im=np.imag
real=np.real
mean=np.mean
dot=np.dot
amax=np.amax

#Raccourcis conversions angles
dtor    = np.pi / 180.0 # degree to radian conversion factor
rad2mas = 3.6e6 / dtor  # radian to milliarcsecond conversion factor


isz    = 400  # image size (in pixels)
wavelength = 783.25e-9 # wavelength for image (in meters)
mperpix=6.5e-6 #Size pixel on detector in meter

lyotdiam  = 8.0e-3  # lyot diameter (in meters)
lyotdiam = 7.9e-3
distance=(198.29+301.64)*10**(-3) #Distance Lyot detector in meters
ld_m=distance*wavelength/lyotdiam #Resolution element in meter
ld_p = ld_m/mperpix  # lambda/D (in pixels)

lyotrad = np.round(isz / ld_p / 2.0) #Radius pupil to get this resolution

pdiam=8.23e-3
prad=np.round(pdiam*lyotrad/lyotdiam)

masktot=translationFFT(isz,0.5,0.5)
maskcorono=shift(KnifeEdgeCoro('left',1.2))


coeff=1
isz=isz*coeff
reechpup=isz/2/coeff

grille=LoadImageFits(docs_dir_matrix_act+'Grid_actu.fits')
actshape=LoadImageFits(docs_dir_matrix_act+'Actu_DM32_field=6x6pitch_pitch=22pix.fits')

act309=np.zeros((isz,isz))
act309[int(isz/2-108/2):int(isz/2+108/2),int(isz/2-108/2):int(isz/2+108/2)]=LoadImageFits(docs_dir_estimate+'Probe309/Phase_estim.fits')
y309,x309=np.unravel_index(act309.argmax(), act309.shape)



coefforactshape=np.round(1.98*6*coeff)
resizeactshape=skimage.transform.resize(actshape, (coefforactshape,coefforactshape), order=1,preserve_range=True)
resizeactshape=nd.interpolation.shift(resizeactshape,(0.3,0.3)) ### ATTENTION, ceci a été fait de manière arbitraire!

actshapeinpupil=np.zeros((isz,isz))
actshapeinpupil[0:int(coefforactshape),0:int(coefforactshape)]=resizeactshape


#A modifier
new=150     #Taille réechantillonage
dimimages=150  #Taille DH (découpage des images)

numprobe=3
orderbutt=50
lengthbutt=100

squaremaxPSF=np.amax(np.abs(fft(roundpupil(new,lyotrad))))
##
pushact=np.zeros((1024,isz,isz))
for i in np.arange(1024):
    pushact[i]=pushact_function(i,coeff,grille,actshapeinpupil,0)
#SaveFits(pushact,['',0],'/home/apotier/Documents/Recherche/SimuPython/EFC/Knife_Edge_Corono/','PushActInPup')

##
amplitude=50
posprobes=[466,498]
#posprobes=[309,495,659]
cut=1e5
vectoressai,showsvd=createvectorprobes(posprobes,cut,pushact)
##
plt.imshow(showsvd[1])
plt.show()

##
#WhichInPupil=creatingWhichinPupil(0.1,pushact)
#WhichInPupil=creatingWhichinPupil(0.5,pushact)
#WhichInPupil=creatingWhichinPupil(0.25)
WhichInPupil=creatingWhichinPupil(0,pushact)

print('WhichInPupil is ok')

##    
#choosepix=[-20,20,-20,-5]
#choosepix=[5,35,-35,35]
#choosepix=[-35,35,-35,35]
#choosepix=[11,29,-29,29]
#choosepix=[5,23,-23,23]
#choosepix=[10,35,-35,35]
choosepix=[4,20,-8,8]
#maskDH=creatingMaskDH(choosepix)
maskDH=creatingMaskDH('square',choosepixDH=choosepix,inner=5,outer=35,xdecay=5)
Gmatrix=creatingCorrectionmatrix(maskDH,WhichInPupil,pushact)
print('Gmatrix is ok')
##
invertGDH=invertDSCC(Gmatrix,500,goal='c',visu=True)[1]

##Result image for one error
error=0
docs_dir=os.path.expanduser('/home/apotier/Documents/Recherche/SimuPython/EFC/RobustnessStudy2/')
phase=LoadImageFits(docs_dir+'phase20rmsfm3.fits')
phase=phase*2*np.pi/wavelength
#phase=0
# amp=LoadImageFits(docs_dir+'amp13rmsfm2.fits')
# amp=amp/np.std(amp)*5e-9
# amp=amp*2*np.pi/wavelength
#amp=0
oui=LoadImageFits('/home/apotier/Documents/Recherche/DonneesTHD/EFC/Amplitudebanc')#*roundpupil(isz,prad)
moy=np.mean(oui[np.where(oui!=0)])
amp=oui/moy
amp1=cv2.resize(amp, dsize=(int(2*prad/148*400),int(2*prad/148*400)),interpolation=cv2.INTER_AREA)
ampfinal=np.zeros((isz,isz))
ampfinal[int(isz/2-len(amp1)/2)+1:int(isz/2+len(amp1)/2)+1,int(isz/2-len(amp1)/2)+1:int(isz/2+len(amp1)/2)+1]=amp1
ampfinal=(ampfinal)*roundpupil(isz,prad-1)
moy=np.mean(ampfinal[np.where(ampfinal!=0)])
ampfinal=(ampfinal/moy-np.ones((isz,isz)))*roundpupil(isz,prad-1)#/10
phase=0
ampfinal=0


def ElectricFieldConjugation(amplitude_abb,phase_abb,modevector,gain,error,PW=True):
    
    if error==0:
        pushactonDM=pushact
    else:
        print('Misregistration!')
        pushactonDM=np.zeros((1024,isz,isz))
        for i in np.arange(1024):
            pushactonDM[i]=pushact_function(i,coeff,grille,actshapeinpupil,error)
    
    nbiter=len(modevector)
    imagedetector=np.zeros((nbiter+1,isz,isz))
    imagedetector[0]=abs(shift(pupiltodetector1(amplitude_abb,phase_abb,prad,lyotrad)))**2/squaremaxPSF**2
    plt.ion()
    plt.figure()
    previousmode=0
    k=0
    for mode in modevector:
        print(k,mode)
        if PW==True:
            Difference=createdifference(amplitude_abb,phase_abb,posprobes,pushactonDM,noise=False)
            resultatestimation=estimateEab(Difference,vectoressai)
        else:
            resultatestimation=shift(Reech(shift(pupiltodetector1(amplitude_abb,phase_abb,prad,lyotrad)),reechpup,new))/squaremaxPSF
            
        if mode!=previousmode:
            invertGDH=invertDSCC(Gmatrix,mode,goal='c',visu=False)[1]
            
        solution1=solutiontocorrect(maskDH,resultatestimation,invertGDH)
        phase_abb=phase_abb-gain*amplitude*np.dot(solution1,pushactonDM.reshape(1024,isz*isz)).reshape(isz,isz)*2*np.pi*1e-9/wavelength
        imagedetector[k+1]=abs(shift(pupiltodetector1(amplitude_abb,phase_abb,prad,lyotrad)))**2/squaremaxPSF**2
        plt.clf()
        plt.imshow(np.log10(imagedetector[k+1]),vmin=-8,vmax=-5)
        plt.colorbar()
        plt.pause(0.01)
        previousmode=mode
        k=k+1
    return phase_abb,imagedetector

##
phase=LoadImageFits(docs_dir+'phase20rmsfm3.fits')
phase=phase*2*np.pi/wavelength
#phase=0
# amp=LoadImageFits(docs_dir+'amp13rmsfm2.fits')
# amp=amp/np.std(amp)*5e-9
# amp=amp*2*np.pi/wavelength
#amp=0
oui=LoadImageFits('/home/apotier/Documents/Recherche/DonneesTHD/EFC/Amplitudebanc')#*roundpupil(isz,prad)
moy=np.mean(oui[np.where(oui!=0)])
amp=oui/moy
amp1=cv2.resize(amp, dsize=(int(2*prad/148*400),int(2*prad/148*400)),interpolation=cv2.INTER_AREA)
ampfinal=np.zeros((isz,isz))
ampfinal[int(isz/2-len(amp1)/2)+1:int(isz/2+len(amp1)/2)+1,int(isz/2-len(amp1)/2)+1:int(isz/2+len(amp1)/2)+1]=amp1
ampfinal=(ampfinal)*roundpupil(isz,prad-1)
moy=np.mean(ampfinal[np.where(ampfinal!=0)])
ampfinal=(ampfinal/moy-np.ones((isz,isz)))*roundpupil(isz,prad-1)#/10

# phase=0
# amp=0
modevec=[75]*10+[100]*20+[110]*20+[120]*20+[130]*30+[140]*30+[150]*80#+[160]*80
modevec=[110]*25+[120]*15+[130]*50
gain=0.1
error=0
ouais,image=ElectricFieldConjugation(amp,phase,modevec,gain,error,PW=False)

##
SaveFits(image,[' ',0],'/home/apotier/Documents/Recherche/SimuPython/EFC/Knife_Edge_Corono/','EssaiSmallDHAberr150modes')


##
error=0
docs_dir=os.path.expanduser('/home/apotier/Documents/Recherche/SimuPython/EFC/RobustnessStudy2/')
phase=LoadImageFits(docs_dir+'phase20rmsfm3.fits')
phase=phase*2*np.pi/wavelength
#phase=0
# amp=LoadImageFits(docs_dir+'amp13rmsfm2.fits')
# amp=amp/np.std(amp)*5e-9
# amp=amp*2*np.pi/wavelength
#amp=0
oui=LoadImageFits('/home/apotier/Documents/Recherche/DonneesTHD/EFC/Amplitudebanc')#*roundpupil(isz,prad)
moy=np.mean(oui[np.where(oui!=0)])
amp=oui/moy
amp1=cv2.resize(amp, dsize=(int(2*prad/148*400),int(2*prad/148*400)),interpolation=cv2.INTER_AREA)
ampfinal=np.zeros((isz,isz))
ampfinal[int(isz/2-len(amp1)/2)+1:int(isz/2+len(amp1)/2)+1,int(isz/2-len(amp1)/2)+1:int(isz/2+len(amp1)/2)+1]=amp1
ampfinal=(ampfinal)*roundpupil(isz,prad-1)
moy=np.mean(ampfinal[np.where(ampfinal!=0)])
ampfinal=(ampfinal/moy-np.ones((isz,isz)))*roundpupil(isz,prad-1)#/10

gain=0.5
k=0
imagedetector=np.zeros((50,isz,isz),dtype=complex)
imagedetector[0]=shift(pupiltodetector1(ampfinal,phase,prad,lyotrad))
for modes in [100]*9 + [200]*10 + [300]*10 + [400]*10 + [500]*10:
    print(modes)
    invertGDH=invertDSCC(Gmatrix,modes,goal='c',visu=False)[1]
    Difference=createdifference(ampfinal,phase,posprobes,error,noise=False)
    resultatestimation=estimateEab(Difference,vectoressai)
    solution1=solutiontocorrect(maskDH,resultatestimation,invertGDH)
    ph=np.zeros((isz,isz))
    for i in WhichInPupil:
        ph=ph+solution1[i]*amplitude*pushact(i,coeff,grille,actshapeinpupil,error)*2*np.pi*1e-9/wavelength
        phase=phase-gain*solution1[i]*amplitude*pushact(i,coeff,grille,actshapeinpupil,error)*2*np.pi*1e-9/wavelength
    imagedetector[k+1]=shift(pupiltodetector1(ampfinal,phase,prad,lyotrad))
    k=k+1
    ##
SaveFits(((abs(imagedetector)**2/squaremaxPSF**2)),[' ',0],'/home/apotier/Documents/Recherche/SimuPython/EFC/Knife_Edge_Corono/','RegularizedEFC_100_200_300_400_500_80Lyot_5pix')
    
##

font = {'color':  'black',
        'weight': 'bold',
        'size': 12,
        }

Choosetitle=['Initial phase','IterationsFDH', None, 'FinalFDH', 'IterationsHDH', None, 'FinalHDH']
colored=['k','b:','b:','b','r:','r:','r']
xx, yy = np.meshgrid(np.arange(isz)-(isz)/2, np.arange(isz)-(isz)/2)
rr     = np.hypot(yy, xx)
chiffre=5
chiffre=1
contrast=np.zeros(int(isz/2/chiffre))

#result=LoadImageFits('/home/apotier/Documents/Recherche/SimuPython/EFC/Probes/SSIm466act0.99Which.fits')
fig, ax = plt.subplots(1,1)

for k in np.arange(10):
    for i in chiffre*np.arange(int(isz/2/chiffre)):
    #for i in np.arange(80):
        #print(i)
        whereimage=np.zeros((isz,isz))
        whereimage[np.where(rr>=i)]=1
        whereimage[np.where(rr>=i+chiffre)]=0
        whereimage[np.where(xx<=23)]=0
        whereimage[np.where(abs(yy)<10)]=0
        imagebis=(abs(imagedetector[k])**2/squaremaxPSF**2)*whereimage
        contrast[int(i/chiffre)]=np.std(imagebis[np.where(whereimage!=0)])

    ax.plot(chiffre*np.arange(int(isz/2/chiffre))/ld_p,contrast)#,colored[k],label=Choosetitle[k])
plt.yscale('log')
plt.xlim(0,20)
#plt.ylim(8e-9,2e-5)
(xmin, xmax) = ax.xaxis.get_view_interval()
(ymin, ymax) = ax.yaxis.get_view_interval()
ax.add_artist(plt.Line2D((xmin, xmin), (ymin, ymax),color = 'black', linewidth = 5))
ax.add_artist(plt.Line2D((xmin, xmax), (ymin, ymin),color = 'black', linewidth = 6))
ax.add_artist(plt.Line2D((xmax, xmax), (ymin, ymax),color = 'black', linewidth = 5))
ax.add_artist(plt.Line2D((xmin, xmax), (ymax, ymax),color = 'black', linewidth = 6))

ax.xaxis.set_tick_params(length = 5,width=2,labelsize = 12,which = 'major')
ax.yaxis.set_tick_params(length = 5,width=2,labelsize = 12)
ax.set_xlabel(r'Angular separation ($\lambda$/D)', fontdict=font)
ax.set_ylabel('Contrast RMS', fontdict=font)
#ax.legend()

plt.show()
<|MERGE_RESOLUTION|>--- conflicted
+++ resolved
@@ -1,7 +1,5 @@
 #10 Janvier 2019
 #Creation de la fonction ElectricFieldConjugation qui permet la visualisation directe des itérations.
-#COUCOUUUU
-    
     
 import numpy as np
 import matplotlib.pyplot as plt
@@ -15,12 +13,6 @@
 import os
 import cv2
 #plt.rcParams['image.interpolation'] = 'nearest'
-<<<<<<< HEAD
-# qsdqsdqdqdqdqd
-=======
-
-# I am doing a modification
->>>>>>> f9a97a36
 
 def custom_plot(pup, img):
     ''' --------------------------------------------------
