--- conflicted
+++ resolved
@@ -16,12 +16,8 @@
 
 **To Check**: These are part of the code that need to be particularly checked and tested :
 
-<<<<<<< HEAD
 - need to estimate Science_sampling in lambda / D_pupil. Currently set at 7.6 (it use to be 7.8 in lambda/Dlyot 7.8*8.1/8.3)
-=======
 - tools to rotate pupil / apod / Lyot have not been properly checked
-- l/D definition is still weird
->>>>>>> ae7d6f07
 - the vortex coronagraph
 - the way I do Fourrier Basis currently vs on the testbed (elegant MFT way + Saving it because it's too long + Using the number of actu in the DM direction and not in the pupil, which is smaller and decentered + is it the same way it is done on the testbed)
 
