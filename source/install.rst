--- conflicted
+++ resolved
@@ -19,19 +19,6 @@
 First download and install miniconda3:
 https://docs.conda.io/en/latest/miniconda.html
 
-<<<<<<< HEAD
-You can now create an environement for installing Asterix:
-
-    $ conda create --name asterix-env python=3.10 numpy scipy astropy matplotlib configobj scikit-image
-
-This will automatically create a python environement with only the required python packages for Asterix, at their
-latest stable version. Before installing Asterix and everytime you want to use it you need to activate this environement:
-
-    $ conda activate asterix-env
-
-
-=======
->>>>>>> c8ae69a6
 You can use the very useful `Conda Cheat Sheet <https://docs.conda.io/projects/conda/en/4.6.0/_downloads/52a95608c49671267e40c689e0bc00ca/conda-cheatsheet.pdf>`_
 which lists the most common conda command lines you can use.
  
