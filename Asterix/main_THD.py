# pylint: disable=invalid-name
# pylint: disable=trailing-whitespace

import os

from Asterix.utils import read_parameter_file
from Asterix.optics import Pupil, Coronagraph, DeformableMirror, Testbed
from Asterix.wfsc import Estimator, Corrector, MaskDH, correction_loop, save_loop_results


def runthd2(parameter_file,
            NewMODELconfig={},
            NewDMconfig={},
            NewCoronaconfig={},
            NewEstimationconfig={},
            NewCorrectionconfig={},
            NewLoopconfig={},
            NewSIMUconfig={},
<<<<<<< HEAD
            **kwargs):
=======
            silence=False):
>>>>>>> 08259189
    """
    Run a simulation of a correction loop for the THD2 testbed.

    Initialize the THD2 testbed, the estimation method, the correction method from parameter_file.
    Run the loop and save the results.

    All NewXXXconfig input variables can be used to update a single parameter in one of
    the subsections of the parameter file. This will replace only the overwritten
    value in the parameter file.
    e.g.: NewCoronaconfig = {'paramXXX': YYY}

    AUTHOR : Johan Mazoyer

    Parameters
    ----------
    parameter_file: string
        Absolute path to a .ini parameter file
    NewMODELconfig: dict, optional
        Can be used to directly change a parameter in the MODELconfig section of the input parameter file.
    NewDMconfig: dict, optional
        Can be used to directly change a parameter in the DMconfig section of the input parameter file.
    NewCoronaconfig: dict, optional
        Can be used to directly change a parameter in the Coronaconfig section of the input parameter file.
    NewEstimationconfig: dict, optional
        Can be used to directly change a parameter in the Estimationconfig section of the input parameter file.
    NewCorrectionconfig: dict, optional
        Can be used to directly change a parameter in the Correctionconfig section of the input parameter file.
    NewSIMUconfig: dict, optional
        Can be used to directly change a parameter in the SIMUconfig section of the input parameter file.
    silence : boolean
        Whether to silence correction loop outputs; default False.
    """

    # Load configuration file
    config = read_parameter_file(parameter_file,
                                 NewMODELconfig=NewMODELconfig,
                                 NewDMconfig=NewDMconfig,
                                 NewCoronaconfig=NewCoronaconfig,
                                 NewEstimationconfig=NewEstimationconfig,
                                 NewCorrectionconfig=NewCorrectionconfig,
                                 NewLoopconfig=NewLoopconfig,
                                 NewSIMUconfig=NewSIMUconfig)

    Data_dir = config["Data_dir"]
    onbench = config["onbench"]
    modelconfig = config["modelconfig"]
    DMconfig = config["DMconfig"]
    Coronaconfig = config["Coronaconfig"]
    Estimationconfig = config["Estimationconfig"]
    Correctionconfig = config["Correctionconfig"]
    Loopconfig = config["Loopconfig"]
    SIMUconfig = config["SIMUconfig"]
    Name_Experiment = SIMUconfig["Name_Experiment"]

    # Initialize all directories
    model_local_dir = os.path.join(Data_dir, "Model_local") + os.path.sep
    matrix_dir = os.path.join(Data_dir, "Interaction_Matrices") + os.path.sep
    result_dir = os.path.join(Data_dir, "Results", Name_Experiment) + os.path.sep
    labview_dir = os.path.join(Data_dir, "Labview") + os.path.sep

    # Create all optical elements of the THD
    entrance_pupil = Pupil(modelconfig,
                           PupType=modelconfig['filename_instr_pup'],
                           angle_rotation=modelconfig['entrance_pup_rotation'],
                           Model_local_dir=model_local_dir)
    DM1 = DeformableMirror(modelconfig, DMconfig, Name_DM='DM1', Model_local_dir=model_local_dir)
    DM3 = DeformableMirror(modelconfig, DMconfig, Name_DM='DM3', Model_local_dir=model_local_dir)
    corono = Coronagraph(modelconfig, Coronaconfig, Model_local_dir=model_local_dir)

    # Concatenate into the full testbed optical system
    thd2 = Testbed([entrance_pupil, DM1, DM3, corono], ["entrancepupil", "DM1", "DM3", "corono"])

    # The following line can be used to change the DM which aplpies PW probes. This could be used to use the DM out of
    # the pupil plane.
    # This is an unusual option so not in the param file and not well documented.
    # thd2.name_DM_to_probe_in_PW = "DM1"

    # Initialize the estimation
    estimator = Estimator(Estimationconfig,
                          thd2,
                          matrix_dir=matrix_dir,
                          save_for_bench=onbench,
                          realtestbed_dir=labview_dir)

    # Initialize the DH masks
    mask_dh = MaskDH(Correctionconfig)
    science_mask_dh = mask_dh.creatingMaskDH(thd2.dimScience, thd2.Science_sampling, **kwargs)

    # Initialize the corrector
    corrector = Corrector(Correctionconfig,
                          thd2,
                          mask_dh,
                          estimator,
                          matrix_dir=matrix_dir,
                          save_for_bench=onbench,
                          realtestbed_dir=labview_dir)

    ### Set initial phase and amplitude
    # Phase upstream of the coronagraph (entrance pup)
    phase_abb_up = thd2.generate_phase_aberr(SIMUconfig, up_or_down='up', Model_local_dir=model_local_dir)

    # Phase downstream of the coronagraph (Lyot stop)
    phase_abb_do = thd2.generate_phase_aberr(SIMUconfig, up_or_down='do', Model_local_dir=model_local_dir)

    # Amplitude upstream of the coronagraph (entrance pup)
    ampl_abb_up = thd2.generate_ampl_aberr(SIMUconfig, Model_local_dir=model_local_dir)

    ### Create the wavefronts including the phase and amplitude aberrations
    # WF in the testbed entrance pupil
    input_wavefront = thd2.EF_from_phase_and_ampl(phase_abb=phase_abb_up, ampl_abb=ampl_abb_up)

    # WF in the testbed Lyot stop
    wavefront_in_LS = thd2.EF_from_phase_and_ampl(phase_abb=phase_abb_do)

    # Run the WFS&C loop
    results = correction_loop(thd2,
                              estimator,
                              corrector,
                              science_mask_dh,
                              Loopconfig,
                              SIMUconfig,
                              input_wavefront=input_wavefront,
                              EF_aberrations_introduced_in_LS=wavefront_in_LS,
                              initial_DM_voltage=0,
<<<<<<< HEAD
                              silence=False,
                              **kwargs)
=======
                              silence=silence)
>>>>>>> 08259189

    save_loop_results(results, config, thd2, science_mask_dh, result_dir)<|MERGE_RESOLUTION|>--- conflicted
+++ resolved
@@ -16,11 +16,9 @@
             NewCorrectionconfig={},
             NewLoopconfig={},
             NewSIMUconfig={},
-<<<<<<< HEAD
+            silence=False,
             **kwargs):
-=======
-            silence=False):
->>>>>>> 08259189
+
     """
     Run a simulation of a correction loop for the THD2 testbed.
 
@@ -145,11 +143,7 @@
                               input_wavefront=input_wavefront,
                               EF_aberrations_introduced_in_LS=wavefront_in_LS,
                               initial_DM_voltage=0,
-<<<<<<< HEAD
-                              silence=False,
+                              silence=silence,
                               **kwargs)
-=======
-                              silence=silence)
->>>>>>> 08259189
 
     save_loop_results(results, config, thd2, science_mask_dh, result_dir)