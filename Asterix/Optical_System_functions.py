--- conflicted
+++ resolved
@@ -479,18 +479,12 @@
             phase_abb_filename = SIMUconfig["DOphase_abb_filename"]
 
         ## Phase map and amplitude map for the static aberrations
-<<<<<<< HEAD
-        if set_phase_abb == True:
-            if phase_abb_filename == '':
-                phase_abb_filename = up_or_down + "phase_{:d}opdrms_lam{:d}_spd{:d}_rhoc{:.1f}_rad{:.1f}".format(
-                    int(opd_rms * 1e9), int(self.wavelength_0 * 1e9), int(phase_slope), phase_rhoc, self.prad)
-=======
+
         if set_phase_abb is False:
             return 0.
->>>>>>> d8ec1c36
 
         if phase_abb_filename == '':
-            phase_abb_filename = up_or_down + "phase_{:d}opdrms_lam{:d}_spd{:d}_rhoc{:.1f}_rad{:d}".format(
+            phase_abb_filename = up_or_down + "phase_{:d}opdrms_lam{:d}_spd{:d}_rhoc{:.1f}_rad{:.1f}".format(
                 int(opd_rms * 1e9), int(self.wavelength_0 * 1e9), int(phase_slope), phase_rhoc, self.prad)
 
         if set_random_phase is False and Model_local_dir is not None and os.path.isfile(Model_local_dir +
