--- conflicted
+++ resolved
@@ -11,36 +11,6 @@
 dtor = np.pi / 180.0  # degree to radian conversion factor
 rad2mas = 3.6e6 / dtor  # radian to milliarcsecond conversion factor
 
-<<<<<<< HEAD
-=======
-
-def shift_phase_ramp(dim_im, a, b):
-    """ --------------------------------------------------
-    Create a phase ramp of size (dim_im,dim_im) that can be used as follow
-    to shift one image by (a,b) pixels : shift_im = fft(im*exp(i phase ramp))
-    
-    Parameters
-    ----------
-    dim_im : int
-        Size of the phase ramp (in pixels)
-    a : float
-        Shift desired in the x direction (in pixels)
-    b : float
-        Shift desired in the y direction (in pixels)
-    
-    Returns
-    ------
-    masktot : 2D array
-        Phase ramp
-    -------------------------------------------------- """
-    # Verify this function works
-    maska = np.linspace(-np.pi * a, np.pi * a, dim_im)
-    maskb = np.linspace(-np.pi * b, np.pi * b, dim_im)
-    xx, yy = np.meshgrid(maska, maskb)
-    return np.exp(-1j * xx) * np.exp(-1j * yy)
-
-
->>>>>>> 95be800b
 ##############################################
 ##############################################
 ### CORONAGRAPHS
@@ -306,16 +276,9 @@
         im309size = len(fits.getdata(model_dir + filename_actu309))
         act309 = np.zeros((dim_im, dim_im))
         act309[int(dim_im / 2 - im309size / 2):int(dim_im / 2 + im309size / 2),
-<<<<<<< HEAD
                int(dim_im / 2 - im309size / 2):int(dim_im / 2 + im309size / 2)
                 ] = fits.getdata(model_dir + filename_actu309
         )
-=======
-               int(dim_im / 2 -
-                   im309size / 2):int(dim_im / 2 + im309size /
-                                      2), ] = fits.getdata(model_dir +
-                                                           filename_actu309)
->>>>>>> 95be800b
         y309, x309 = np.unravel_index(np.abs(act309).argmax(), act309.shape)
         # shift by (0.5,0.5) pixel because the pupil is centered between pixels
         xy309 = [x309 - 0.5, y309 - 0.5]
@@ -345,21 +308,9 @@
 
     pushact = np.zeros((grille.shape[1], dim_im, dim_im))
     for i in np.arange(pushact.shape[0]):
-<<<<<<< HEAD
         pushact[i] = pushact_function(i, grille, actshapeinpupil, xycent,
                     xy309, xerror=xerror,yerror=yerror,
                     angerror=angerror, gausserror=gausserror)
-=======
-        pushact[i] = pushact_function(i,
-                                      grille,
-                                      actshapeinpupil,
-                                      xycent,
-                                      xy309,
-                                      xerror=xerror,
-                                      yerror=yerror,
-                                      angerror=angerror,
-                                      gausserror=gausserror)
->>>>>>> 95be800b
     return pushact
 
 
@@ -469,7 +420,6 @@
 ##############################################
 ### Phase screen
 
-<<<<<<< HEAD
 def shift_phase_ramp(dim_im, a, b):
     """ --------------------------------------------------
     Create a phase ramp of size (dim_im,dim_im) that can be used as follow
@@ -494,8 +444,6 @@
     maskb = np.linspace(-np.pi * b, np.pi * b, dim_im)
     xx, yy = np.meshgrid(maska, maskb)
     return np.exp(-1j * xx) * np.exp(-1j * yy)
-=======
->>>>>>> 95be800b
 
 def random_phase_map(dim_im, phaserms, rhoc, slope):
     """ --------------------------------------------------
