__author__ = 'Axel Potier'

import os
import numpy as np
import scipy.ndimage as nd
from astropy.io import fits
import skimage.transform
import Asterix.processing_functions as proc
import Asterix.fits_functions as useful

# Raccourcis conversions angles
dtor = np.pi / 180.0  # degree to radian conversion factor
rad2mas = 3.6e6 / dtor  # radian to milliarcsecond conversion factor

##############################################
##############################################
### CORONAGRAPHS


class coronagraph:
    def __init__(self, model_dir, modelconfig, coroconfig):
        """ --------------------------------------------------
        Initialize a coronograph objects : pupil, mask and Lyot stop
        
        Parameters
        ----------
        model_dir : if needed, we load the mask in this directory
        modelconfig : general configuration parameters (sizes and dimensions)
        coroconfig : coronagraph parameters

        -------------------------------------------------- """

        #Image
        dim_im = modelconfig["dim_im"]  #image size on detector
        #pupil and Lyot stop
        diam_pup_in_m = modelconfig["diam_pup_in_m"]
        diam_lyot_in_m = modelconfig["diam_lyot_in_m"]
        filename_instr_pup = modelconfig["filename_instr_pup"]
        filename_instr_lyot = modelconfig["filename_instr_lyot"]

        #Lambda over D in pixels in the pupil plane
        science_sampling = modelconfig["science_sampling"]

        ## define important measure of the coronagraph
        lyotrad = dim_im / 2 / science_sampling
        prad = int(np.ceil(lyotrad * diam_pup_in_m / diam_lyot_in_m))
        lyotrad = int(np.ceil(lyotrad))

        #coronagraph
        self.corona_type = coroconfig["corona_type"]
        self.coro_position = coroconfig["coro_position"]
        self.knife_coro_offset = coroconfig["knife_coro_offset"]
        self.err_fqpm = coroconfig["err_fqpm"]
        self.prop_lyot2science = coroconfig["prop_lyot2science"]

        self.dim_im = dim_im
        self.diam_pup_in_m = diam_pup_in_m
        self.diam_lyot_in_m = diam_lyot_in_m
        self.science_sampling = science_sampling
        self.lyotrad = lyotrad
        self.prad = prad

        ## transmission of the phase mask (exp(i*phase))
        ## centered on pixel [0.5,0.5]
        if self.corona_type == "fqpm":
            self.FPmsk = self.FQPM()
            self.perfect_coro = True
        elif self.corona_type == "knife":
            self.FPmsk = self.KnifeEdgeCoro()
            self.perfect_coro = False
        elif self.corona_type == "vortex":
            phasevortex = 0  # to be defined
            self.FPmsk = np.exp(1j * phasevortex)
            self.perfect_coro = True

        self.entrancepupil = create_binary_pupil(model_dir, filename_instr_pup,
                                                 dim_im, prad)

        self.lyot_pup = create_binary_pupil(model_dir, filename_instr_lyot,
                                            dim_im, lyotrad)

        if self.perfect_coro:
            self.perfect_Lyot_pupil = self.pupiltolyot(self.entrancepupil)
        import matplotlib.pyplot as plt

    def FQPM(self):
        """ --------------------------------------------------
        Create a perfect Four Quadrant Phase Mask coronagraph of size (dim_im,dim_im)
        

        Returns
        ------
        FQPM : 2D array giving the complex transmission of the
            FQPM mask, centered at the four edges of the image
        -------------------------------------------------- """
        phase = np.zeros((self.dim_im, self.dim_im))
        for i in np.arange(self.dim_im):
            for j in np.arange(self.dim_im):
                if i < self.dim_im / 2 and j < self.dim_im / 2:
                    phase[i, j] = np.pi + self.err_fqpm
                if i >= self.dim_im / 2 and j >= self.dim_im / 2:
                    phase[i, j] = np.pi + self.err_fqpm
        return np.exp(1j * phase)

    def KnifeEdgeCoro(self):
        """ --------------------------------------------------
        Create a Knife edge coronagraph of size (dim_im,dim_im)
    
        
        Returns
        ------
        shift(Knife) : 2D array
            Knife edge coronagraph, located at the four edges of the image
        -------------------------------------------------- """

<<<<<<< HEAD
        position = self.coro_position # Can be 'left', 'right', 'top' or 'bottom' to define the orientation of the coronagraph
        shiftinldp = self.knife_coro_offset #  Position of the edge, with respect to the image center, in number of pixels per resolution element
        ld_p = self.science_sampling * self.diam_lyot_in_m / self.diam_pup_in_m #  Number of pixels per resolution element
=======
        position = self.coro_position  # Can be 'left', 'right', 'top' or 'bottom' to define the orientation of the coronagraph
        shiftinldp = self.knife_coro_offset  #  Position of the edge, with respect to the image center, in number of pixels per resolution element
        ld_p = self.science_sampling * self.lyotdiam / self.pdiam  #  Number of pixels per resolution element
>>>>>>> 037fe120

        Knife = np.zeros((self.dim_im, self.dim_im))
        for i in np.arange(self.dim_im):
            if position == "left":
                if i > self.dim_im / 2 + shiftinldp * ld_p:
                    Knife[:, i] = 1
            if position == "right":
                if i < self.dim_im / 2 - shiftinldp * ld_p:
                    Knife[:, i] = 1
            if position == "top":
                if i > self.dim_im / 2 + shiftinldp * ld_p:
                    Knife[i, :] = 1
            if position == "bottom":
                if i < self.dim_im / 2 - shiftinldp * ld_p:
                    Knife[i, :] = 1
        return np.fft.fftshift(Knife)

    ##############################################
    ##############################################
    ### Propagation through coronagraph

    def lyottodetector(self,
                       Lyot_plane_after_Lyot):  # aberrationphase,prad1,prad2
        """ --------------------------------------------------
        Propagate the electric field from Lyot plane after Lyot to Science focal plane.
        The output is cropped and resampled.
        
        Parameters
        ----------
        Lyot_plane_after_Lyot : 2D array,can be complex.  
            Input wavefront,can be complex.
        
        Returns
        ------
        science_focal_plane : 2D array, 
            Focal plane electric field in the focal plane
        -------------------------------------------------- """

        science_focal_plane = np.fft.fftshift(
            np.fft.fft2(Lyot_plane_after_Lyot))

        return science_focal_plane

    def pupiltolyot(self, input_wavefront):  # aberrationphase,prad1,prad2
        """ --------------------------------------------------
        Propagate the electric field from entrance pupil to Lyot plane after Lyot pupil

        Parameters
        ----------
        input_wavefront : 2D array,can be complex.  
            Input wavefront,can be complex.
        
        Returns
        ------
        science_focal_plane : 2D array, 
            Focal plane electric field in the focal plane
        -------------------------------------------------- """

        maskshifthalfpix = shift_phase_ramp(len(input_wavefront), 0.5, 0.5)

        corono_focal_plane = np.fft.fft2(
            np.fft.fftshift(input_wavefront * maskshifthalfpix))

        # Focal plane to Lyot plane
        lyotplane_before_lyot = np.fft.ifft2(corono_focal_plane * self.FPmsk)

        # Lyot mask
        lyotplane_after_lyot = lyotplane_before_lyot * np.fft.fftshift(
            self.lyot_pup)

        return lyotplane_after_lyot

    def pupiltodetector(self, input_wavefront):  # aberrationphase,prad1,prad2
        """ --------------------------------------------------
        Propagate the electric field through a high-contrast imaging instrument,
        from pupil plane to focal plane.
        The output is cropped and resampled.
        
        Parameters
        ----------
        input_wavefront : 2D array,can be complex.  
            Input wavefront,can be complex.
        
        Returns
        ------
        shift(sqrtimage) : 2D array, 
            Focal plane electric field created by 
            the input wavefront through the high-contrast instrument.
        -------------------------------------------------- """

        lyotplane_after_lyot = self.pupiltolyot(input_wavefront)

        if self.perfect_coro:
            lyotplane_after_lyot = lyotplane_after_lyot - self.perfect_Lyot_pupil

        # Science_focal_plane
        science_focal_plane = self.lyottodetector(lyotplane_after_lyot)

        return science_focal_plane


##############################################
##############################################
### Pupil


def roundpupil(dim_im, prad1):
    """ --------------------------------------------------
    Create a circular pupil. The center of the pupil is located between 4 pixels.
    
    Parameters
    ----------
    dim_im : int  
        Size of the image (in pixels)
    prad1 : float 
        Size of the pupil radius (in pixels)
    
    Returns
    ------
    pupilnormal : 2D array
        Output circular pupil
    -------------------------------------------------- """
    xx, yy = np.meshgrid(
        np.arange(dim_im) - (dim_im) / 2,
        np.arange(dim_im) - (dim_im) / 2)
    rr = np.hypot(yy + 1 / 2, xx + 1 / 2)
    pupilnormal = np.zeros((dim_im, dim_im))
    pupilnormal[rr <= prad1] = 1.0
    return pupilnormal


##############################################
##############################################
### Deformable mirror

def actuator_position(measured_grid,measured_ActuN,ActuN,sampling_simu_over_measured):
    """ --------------------------------------------------
    Convert the measred positions of actuators to positions for numerical simulation

    Parameters
    ----------
    measured_grid : 2D array (float) of shape is 2 x Nb_actuator
                    x and y measured positions for each actuator (unit = pixel)
    measured_ActuN: 1D array (float) of shape 2
                    x and y positions of actuator ActuN same unit as measured_grid
    ActuN:          int
                    Index of the actuator ActuN (corresponding to measured_ActuN) 
    sampling_simu_over_meaasured : float
                    Ratio of sampling in simulation grid over sampling in measured grid 
    Returns
    ------
    simu_grid : 2D array of shape is 2 x Nb_actuator
                x and y positions of each actuator for simulation
                same unit as measured_ActuN
    -------------------------------------------------- """
    simu_grid = measured_grid*0
    for i in np.arange(measured_grid.shape[1]):
        simu_grid[:,i] = measured_grid[:, i]-measured_grid[:, int(ActuN)]+ measured_ActuN
    simu_grid = simu_grid *sampling_simu_over_measured
    return simu_grid

def creatingpushactv2(
        model_dir,diam_pup_in_m,prad,
        DMconfig,which_DM=3,
        xerror=0,yerror=0,angerror=0,gausserror=0):
    """ --------------------------------------------------
    Phase map induced in the DM plane for each actuator

    Parameters
    ----------
    model_dir :
    xy_ActuN : center of the actuator #__ActuN in pixels
    pitchDM : pitch of the DM in meter
    filename_ActuN : filename of estimated phase when poking actuator #ActuN
    filename_grid_actu : filename of the grid of actuator positions
    filename_actu_infl_fct : filename of the actuator influence function

    Error on the model of the DM
        xerror : x-direction translation in pixel
        yerror : y-direction translation in pixel
        angerror : rotation in degree
        gausserror : influence function size (1=100% error)

    Returns
    ------
    pushact : 
    -------------------------------------------------- """
    if which_DM == 3:
        namDM = "DM3_"
    elif which_DM == 1:
        namDM = "DM1_"
    else:
        namDM = "DM3_"

    pitchDM=DMconfig[namDM+"pitch"]
    filename_ActuN=DMconfig[namDM+"filename_ActuN"]
    filename_grid_actu = DMconfig[namDM+"filename_grid_actu"]
    filename_actu_infl_fct = DMconfig[namDM+"filename_actu_infl_fct"]
    ActuN = DMconfig[namDM+"ActuN"]
    y_ActuN=DMconfig[namDM+"y_ActuN"]
    x_ActuN=DMconfig[namDM+"x_ActuN"]
    xy_ActuN = [x_ActuN,y_ActuN]

   
    #Measured positions for each actuator in pixel
    measured_grid = fits.getdata(model_dir + filename_grid_actu)
    #Ratio: pupil radius in the measured position over pupil radius in the numerical simulation 
    sampling_simu_over_meaasured = prad/fits.getheader(model_dir + filename_grid_actu)['PRAD']


    dim_pushact = int(pitchDM*np.sqrt(measured_grid.shape[1])/diam_pup_in_m*prad*1.2)*2

    if filename_ActuN != "":
        im_ActuN = fits.getdata(model_dir + filename_ActuN)
        im_ActuN_dim = np.zeros((dim_pushact, dim_pushact))
        im_ActuN_dim[int(dim_pushact/2 - len(im_ActuN) / 2):
                int(dim_pushact/2  + len(im_ActuN) / 2),
               int(dim_pushact/2 - len(im_ActuN) / 2):
               int(dim_pushact/2 + len(im_ActuN) /2)] = im_ActuN
        ytmp, xtmp = np.unravel_index(np.abs(im_ActuN_dim).argmax(), im_ActuN_dim.shape)
        # shift by (0.5,0.5) pixel because the pupil is centered between pixels
        xy_ActuN = [xtmp - 0.5, ytmp - 0.5]

    #Position for each actuator in pixel for the numerical simulation
    simu_grid = actuator_position(measured_grid,xy_ActuN,ActuN,sampling_simu_over_meaasured)
    # Influence function and the pitch in pixels
    actshape = fits.getdata(model_dir + filename_actu_infl_fct)
    pitch_actshape = fits.getheader(model_dir+filename_actu_infl_fct)['PITCH']
    
    # Scaling the influence function to the desired dimension
    # for numerical simulation
    resizeactshape = skimage.transform.rescale(actshape,
                                               2 * prad / diam_pup_in_m * pitchDM / pitch_actshape,
                                               order=1,
                                               preserve_range=True,
                                               anti_aliasing=True,
                                               multichannel=False)

    # Gauss2Dfit for centering the rescaled influence function
    tmp = proc.gauss2Dfit(resizeactshape)
    dx = tmp[3]
    dy = tmp[4]
    xycent = len(resizeactshape) / 2
    resizeactshape = nd.interpolation.shift(resizeactshape,
                                            (xycent - dx, xycent - dy))
    
    # Put the centered influence function inside an array (2*prad x 2*prad)
    actshapeinpupil = np.zeros((dim_pushact, dim_pushact))
    if len(resizeactshape) < dim_pushact:
        actshapeinpupil[0:len(resizeactshape),0:len(resizeactshape)] = resizeactshape/ np.amax(resizeactshape)
        xycenttmp=len(resizeactshape)/2
    else:
        actshapeinpupil = resizeactshape[0:dim_pushact,0:dim_pushact]/ np.amax(resizeactshape)
        xycenttmp=prad

    # Fill an array with the influence functions of all actuators
    pushact = np.zeros((simu_grid.shape[1], dim_pushact, dim_pushact))
    for i in np.arange(pushact.shape[0]):
        if gausserror == 0:
            Psivector = nd.interpolation.shift(actshapeinpupil,
                        (simu_grid[1,i]+dim_pushact/2-xycenttmp+yerror, simu_grid[0,i]+dim_pushact/2-xycenttmp + xerror))
            # Add an error on the orientation of the grid
            if angerror != 0:
                Psivector = nd.rotate(Psivector, angerror, order=5,
                        cval=0,reshape=False)[0:dim_pushact,0:dim_pushact]
        else:
            # Add an error on the sizes of the influence functions
            Psivector = nd.interpolation.shift(actshapeinpupil,
                        (simu_grid[1,i]+dim_pushact/2-xycenttmp, simu_grid[0,i]+dim_pushact/2-xycenttmp))

            xo, yo = np.unravel_index(Psivector.argmax(), Psivector.shape)
            x, y = np.mgrid[0:dim_pushact, 0:dim_pushact]
            xy = (x, y)
            Psivector = proc.twoD_Gaussian(xy,1,1 + gausserror,
                                       1 + gausserror,xo,yo,0,0,flatten=False)
        Psivector[np.where(Psivector < 1e-4)] = 0

        pushact[i] = Psivector

    return pushact


##############################################
##############################################
### Difference of images for Pair-Wise probing


def createdifference(aberramp,
                     aberrphase,
                     posprobes,
                     pushact,
                     amplitude,
                     corona_struct,
                     PSF,
                     dimimages,
                     wavelength,
                     noise=False,
                     numphot=1e30):
    """ --------------------------------------------------
    Simulate the acquisition of probe images using Pair-wise
    and calculate the difference of images [I(+probe) - I(-probe)]
    
    Parameters
    ----------
    aberramp : 0 or 2D-array 
        Upstream amplitude aberration
    aberrphase : 0 or 2D-array 
        Upstream phase aberration
    posprobes : 1D-array
        Index of the actuators to push and pull for pair-wise probing
    pushact : 3D-array
        OPD created by the pokes of all actuators in the DM.
    amplitude : float
        amplitude of the actuator pokes for pair(wise probing in nm
    corona_struct: coronagraph structure
    dimimages : int
        Size of the output image after resampling in pixels
    wavelength : float
        Wavelength of the  incoming flux in meter
    perfect_coro : bool, optional
        Set if you want sqrtimage to be 0 when input_wavefront==perfect_entrance_pupil
    perfect_entrance_pupil: 2D array, optional
        Entrance pupil which should be nulled by the used coronagraph
    noise : boolean, optional
        If True, add photon noise. 
    numphot : int, optional
        Number of photons entering the pupil
    
    Returns
    ------
    Difference : 3D array
        Cube with image difference for each probes. Use for pair-wise probing
    -------------------------------------------------- """
    Ikmoins = np.zeros((corona_struct.dim_im, corona_struct.dim_im))
    Ikplus = np.zeros((corona_struct.dim_im, corona_struct.dim_im))
    Difference = np.zeros((len(posprobes), dimimages, dimimages))

    maxPSF = np.amax(PSF)

    contrast_to_photons = (np.sum(corona_struct.entrancepupil) /
                           np.sum(corona_struct.lyot_pup) * numphot * maxPSF /
                           np.sum(PSF))
    
    dim_pup = corona_struct.entrancepupil.shape[1]
    dimpush = pushact.shape[1]
    probephase = np.zeros((dim_pup, dim_pup))

    k = 0
    for i in posprobes:
        probephase[dim_pup/2-dimpush/2:dim_pup/2+dimpush/2,
                    dim_pup/2-dimpush/2:dim_pup/2+dimpush/2
                    ] = amplitude * 1e-9 * pushact[i] * 2*np.pi / wavelength

        input_wavefront = (corona_struct.entrancepupil * (1 + aberramp) *
                           np.exp(1j * (aberrphase - 1 * probephase)))
        Ikmoins = (np.abs(corona_struct.pupiltodetector(input_wavefront))**2 /
                   maxPSF)

        input_wavefront = (corona_struct.entrancepupil * (1 + aberramp) *
                           np.exp(1j * (aberrphase + 1 * probephase)))
        Ikplus = (np.abs(corona_struct.pupiltodetector(input_wavefront))**2 /
                  maxPSF)

        if noise == True:
            Ikplus = (np.random.poisson(Ikplus * contrast_to_photons) /
                      contrast_to_photons)
            Ikmoins = (np.random.poisson(Ikmoins * contrast_to_photons) /
                       contrast_to_photons)

        Ikplus = np.abs(proc.resampling(Ikplus, dimimages))
        Ikmoins = np.abs(proc.resampling(Ikmoins, dimimages))

        Difference[k] = Ikplus - Ikmoins
        k = k + 1

    return Difference


##############################################
##############################################
### Phase screen


def shift_phase_ramp(dim_im, a, b):
    """ --------------------------------------------------
    Create a phase ramp of size (dim_im,dim_im) that can be used as follow
    to shift one image by (a,b) pixels : shift_im = real(fft(ifft(im)*exp(i phase ramp)))
    
    Parameters
    ----------
    dim_im : int
        Size of the phase ramp (in pixels)
    a : float
        Shift desired in the x direction (in pixels)
    b : float
        Shift desired in the y direction (in pixels)
    
    Returns
    ------
    masktot : 2D array
        Phase ramp
    -------------------------------------------------- """
    # Verify this function works
    maska = np.linspace(-np.pi * a, np.pi * a, dim_im)
    maskb = np.linspace(-np.pi * b, np.pi * b, dim_im)
    xx, yy = np.meshgrid(maska, maskb)
    return np.exp(-1j * xx) * np.exp(-1j * yy)


def random_phase_map(dim_im, phaserms, rhoc, slope):
    """ --------------------------------------------------
    Create a random phase map, whose PSD decrease in f^(-slope)
    
    Parameters
    ----------
    dim_im : integer
        Size of the generated phase map
    phaserms : float
        Level of aberration
    rhoc : float
        See Borde et Traub 2006
    slope : float
        Slope of the PSD
    
    Returns
    ------
    phase : 2D array
        Static random phase map (or OPD) generated 
    -------------------------------------------------- """
    xx, yy = np.meshgrid(
        np.arange(dim_im) - dim_im / 2,
        np.arange(dim_im) - dim_im / 2)
    rho = np.hypot(yy, xx)
    PSD0 = 1
    PSD = PSD0 / (1 + (rho / rhoc)**slope)
    sqrtPSD = np.sqrt(2 * PSD)
    randomphase = 2 * np.pi * (np.random.rand(dim_im, dim_im) - 0.5)
    product = np.fft.fftshift(sqrtPSD * np.exp(1j * randomphase))
    phase = np.real(np.fft.ifft2(product))
    phase = phase / np.std(phase) * phaserms
    return phase


def mft(pup, dimft, nbres, xshift=0, yshift=0, inv=-1, pupil_center='pixel'):
    """ --------------------------------------------------
    MFT  - Return the Matrix Direct Fourier transform (MFT) of pup
    (cf. Soummer et al. 2007, OSA)

    Parameters
    ----------
    pup : 2D array (complex or real)
         Entrance pupil.
         CAUTION : pup has to be centered on (dimpup/2+1,dimpup/2+1)
         where dimpup is the pup array dimension

    dimft : integer
           Dimension of the output

    nbres : float
           Number of spatial resolution elements

    xshift : float
            center of the output array in the x direction

    yshift : float
            center of the output array in the y direction    

    inv : integer
            direct MFT if 1
            indirect MFT if -1 (default)
    
    pupil_center: string
            'pixel': pupil is centered on pixel 
                    pup has to be centered on (dimpup/2+1,dimpup/2+1)
                    where dimpup is the pup array dimension
            'nopixel' : pupil is centered between 4 pixels

    Returns
    ------
    result : 2D array (complex)
            MFT of pup centered on the pixel (dimft/2D+1+xhift,dimft/2D+1+yxhift)
            dimension is dimft x dimft

    AUTHOR : Raphael Galicher

    REVISION HISTORY :
    Revision 1.1  2020-01-22 Raphaël Galicher
    Initial revision (from MFT.pro written in IDL)
    Revision 1.1  2020-01-27 Johan Mazoyer
    added option for centered pupil

    -------------------------------------------------- """

    dimpup = pup.shape[0]

    xx0 = np.arange(dimpup) / dimpup - 0.5
    uu0 = ((np.arange(dimft) - xshift) / dimft - 0.5) * nbres
    uu1 = ((np.arange(dimft) - yshift) / dimft - 0.5) * nbres

    if inv == 1:
        norm0 = (nbres / dimpup)**2
    else:
        norm0 = ((1. * nbres)**2 / (1. * dimft)**2 / (1. * dimpup)**2)

    AA = np.exp(-inv * 1j * 2 * np.pi * np.outer(uu0, xx0))
    BB = np.exp(-inv * 1j * 2 * np.pi * np.outer(xx0, uu1))
    result = norm0 * np.matmul(np.matmul(AA, pup), BB)
    return result


def prop_fresnel(pup, lam, z, rad, prad, retscale=0):
    """ --------------------------------------------------
    Fresnel propagation of electric field along a distance z
    in a collimated beam and in Free space

    Parameters
    ----------
    pup : 2D array (complex or real)
        IF retscale == 0
            electric field at z=0
            CAUTION : pup has to be centered on (dimpup/2+1,dimpup/2+1)
            where dimpup is the pup array dimension
        ELSE
            dim of the input array that will be used for pup

    lam : float
         wavelength in meter

    z : float
         distance of propagation

    rad : float
         if z>0: entrance beam radius in meter
         if z<0: output beam radius in meter

    prad : float
         if z>0: entrance beam radius in pixel
         if z<0: output beam radius in pixel

    retscale :
            IF NOT 0, the function returns the scales
            of the input and output arrays
            IF 0, the function returns the output
            electric field (see Returns)

    Returns
    ------
IF retscale is 0
    pup_z : 2D array (complex)
            electric field after propagating in free space along
            a distance z
    dxout : float
            lateral sampling in the output array

ELSE
    dx : float
            lateral sampling in the input array

    dxout : float
            lateral sampling in the output array

    AUTHOR : Raphael Galicher

    REVISION HISTORY :
    Revision 1.1  2020-01-22 Raphael Galicher
    Initial revision

    -------------------------------------------------- """
    # dimension of the input array
    if retscale == 0:
        dim = pup.shape[0]
    else:
        dim=pup
    
    # if z<0, we consider we go back wrt the real path of the light
    if np.sign(z) == 1:
<<<<<<< HEAD
        sign=1
    # Sampling in the input dim x dim array if FFT
        dx = rad/prad
    # Sampling in the output dim x dim array if FFT
        dxout = np.abs(lam*z/(dx*dim))
    # Zoom factor to get the same spatial scale in the input and output array
        #fac = dx/dxout
    else:
        sign=-1
    # Sampling in the output dim x dim array if FFT
        dxout = rad/prad
    # Sampling in the input dim x dim array if FFT
        dx = np.abs(lam*z/(dxout*dim))
    # Zoom factor to get the same spatial scale in the input and output array
        #fac = dxout/dx

    if retscale != 0:
        return dx, dxout
    
    # The fac option is removed: not easy to use (aliasing and so on)
    fac=1
   
    # create a 2D-array of distances from the central pixel
=======
        sign = 1
        # Sampling in the input dim x dim array if FFT
        dx = rad / prad
        # Sampling in the output dim x dim array if FFT
        dxout = np.abs(lam * z / (dx * dim))
        # Zoom factor to get the same spatial scale in the input and output array
        fac = dx / dxout
    else:
        sign = -1
        # Sampling in the output dim x dim array if FFT
        dxout = rad / prad
        # Sampling in the input dim x dim array if FFT
        dx = np.abs(lam * z / (dxout * dim))
        # Zoom factor to get the same spatial scale in the input and output array
        fac = dxout / dx

# print(dx,dxout,fac)
# print(300e-6/dx, 300e-6/dxout)

# create a 2D-array of distances from the central pixel
>>>>>>> 037fe120
    u, v = np.meshgrid(np.arange(dim) - dim / 2, np.arange(dim) - dim / 2)
    rho = np.hypot(v, u)
    # Fresnel factor that applies before Fourier transform
    H = np.exp(1j * sign * np.pi * rho**2 / dim * dx / dxout)

    if np.abs(fac) > 1.2:
        print('need to increase lam or z or 1/dx')
        return -1

    # Fourier transform using MFT
<<<<<<< HEAD
    result = mft(pup * H, dim, dim*fac,inv=sign)

    # Fresnel factor that applies after Fourier transform
    result = result * np.exp(1j *sign* np.pi * rho**2/dim *dxout/dx)
=======


#    result = mft(pup * H, dim, np.abs(dim * fac),inv=np.sign(z))
#    if sign == 1:
#        result = np.fft.fftshift(np.fft.fft2(np.fft.fftshift(pup*H)))
#    else:
#        result = np.fft.fftshift(np.fft.ifft2(np.fft.fftshift(pup*H)))
# Fresnel factor that applies after Fourier transform
    result = mft(pup * H, dim, dim * fac, inv=sign)

    result = result * np.exp(1j * sign * np.pi * rho**2 / dim * dxout / dx)
>>>>>>> 037fe120
    if sign == -1:
        result = result / fac**2
    return result,dxout


def create_binary_pupil(direct, filename, dim, prad):
    """ --------------------------------------------------
    Create a binary pupil from a Fits file or create a round pupil

    Parameters
    ----------
    direct : string
         name of the directory where filename is

    filename : string
         name of the Fits file

    dim : int
         dimension in pixels of the output array

    prad : int
         radius in pixels of the round pupil mask

    Returns
    ------
    pup_z : 2D array (float)
            Binary pupil (used for entrance pupil and Lyot stop)

    AUTHOR : Raphaël Galicher

    REVISION HISTORY :
    Revision 1.1  2020-01-26 Raphaël Galicher
    Initial revision

    -------------------------------------------------- """

    if filename != "":
        pupil = fits.getdata(direct + filename)
    else:
        pupil = roundpupil(dim, prad)

<<<<<<< HEAD
    return pupil
=======
    return pupil


def psfNoAberr(pup):
    """ --------------------------------------------------
    Generate the PSF if no aberrations for a given pupil

    Parameters
    ----------
    
    pup : 2D array (complex)
            pupil plane

    Returns
    ------
    PSF : 2D array (float)
            Intensity

    AUTHOR : Raphaël Galicher

    REVISION HISTORY :
    Revision 1.1  2020-01-26 Raphaël Galicher
    Initial revision

    -------------------------------------------------- """
    return np.abs(np.fft.fftshift(np.fft.fft2(np.fft.fftshift(pup))))**2
>>>>>>> 037fe120
<|MERGE_RESOLUTION|>--- conflicted
+++ resolved
@@ -113,15 +113,9 @@
             Knife edge coronagraph, located at the four edges of the image
         -------------------------------------------------- """
 
-<<<<<<< HEAD
         position = self.coro_position # Can be 'left', 'right', 'top' or 'bottom' to define the orientation of the coronagraph
         shiftinldp = self.knife_coro_offset #  Position of the edge, with respect to the image center, in number of pixels per resolution element
         ld_p = self.science_sampling * self.diam_lyot_in_m / self.diam_pup_in_m #  Number of pixels per resolution element
-=======
-        position = self.coro_position  # Can be 'left', 'right', 'top' or 'bottom' to define the orientation of the coronagraph
-        shiftinldp = self.knife_coro_offset  #  Position of the edge, with respect to the image center, in number of pixels per resolution element
-        ld_p = self.science_sampling * self.lyotdiam / self.pdiam  #  Number of pixels per resolution element
->>>>>>> 037fe120
 
         Knife = np.zeros((self.dim_im, self.dim_im))
         for i in np.arange(self.dim_im):
@@ -698,7 +692,6 @@
     
     # if z<0, we consider we go back wrt the real path of the light
     if np.sign(z) == 1:
-<<<<<<< HEAD
         sign=1
     # Sampling in the input dim x dim array if FFT
         dx = rad/prad
@@ -722,28 +715,7 @@
     fac=1
    
     # create a 2D-array of distances from the central pixel
-=======
-        sign = 1
-        # Sampling in the input dim x dim array if FFT
-        dx = rad / prad
-        # Sampling in the output dim x dim array if FFT
-        dxout = np.abs(lam * z / (dx * dim))
-        # Zoom factor to get the same spatial scale in the input and output array
-        fac = dx / dxout
-    else:
-        sign = -1
-        # Sampling in the output dim x dim array if FFT
-        dxout = rad / prad
-        # Sampling in the input dim x dim array if FFT
-        dx = np.abs(lam * z / (dxout * dim))
-        # Zoom factor to get the same spatial scale in the input and output array
-        fac = dxout / dx
-
-# print(dx,dxout,fac)
-# print(300e-6/dx, 300e-6/dxout)
-
-# create a 2D-array of distances from the central pixel
->>>>>>> 037fe120
+
     u, v = np.meshgrid(np.arange(dim) - dim / 2, np.arange(dim) - dim / 2)
     rho = np.hypot(v, u)
     # Fresnel factor that applies before Fourier transform
@@ -754,24 +726,11 @@
         return -1
 
     # Fourier transform using MFT
-<<<<<<< HEAD
     result = mft(pup * H, dim, dim*fac,inv=sign)
 
     # Fresnel factor that applies after Fourier transform
     result = result * np.exp(1j *sign* np.pi * rho**2/dim *dxout/dx)
-=======
-
-
-#    result = mft(pup * H, dim, np.abs(dim * fac),inv=np.sign(z))
-#    if sign == 1:
-#        result = np.fft.fftshift(np.fft.fft2(np.fft.fftshift(pup*H)))
-#    else:
-#        result = np.fft.fftshift(np.fft.ifft2(np.fft.fftshift(pup*H)))
-# Fresnel factor that applies after Fourier transform
-    result = mft(pup * H, dim, dim * fac, inv=sign)
-
-    result = result * np.exp(1j * sign * np.pi * rho**2 / dim * dxout / dx)
->>>>>>> 037fe120
+
     if sign == -1:
         result = result / fac**2
     return result,dxout
@@ -813,33 +772,4 @@
     else:
         pupil = roundpupil(dim, prad)
 
-<<<<<<< HEAD
-    return pupil
-=======
-    return pupil
-
-
-def psfNoAberr(pup):
-    """ --------------------------------------------------
-    Generate the PSF if no aberrations for a given pupil
-
-    Parameters
-    ----------
-    
-    pup : 2D array (complex)
-            pupil plane
-
-    Returns
-    ------
-    PSF : 2D array (float)
-            Intensity
-
-    AUTHOR : Raphaël Galicher
-
-    REVISION HISTORY :
-    Revision 1.1  2020-01-26 Raphaël Galicher
-    Initial revision
-
-    -------------------------------------------------- """
-    return np.abs(np.fft.fftshift(np.fft.fft2(np.fft.fftshift(pup))))**2
->>>>>>> 037fe120
+    return pupil