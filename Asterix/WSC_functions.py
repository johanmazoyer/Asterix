--- conflicted
+++ resolved
@@ -91,13 +91,8 @@
                 plt.show()
                 plt.pause(2)
                 plt.close()
-<<<<<<< HEAD
                 plt.ioff()
-        pseudoinverse = np.dot(np.dot(np.transpose(V), InvS_truncated),
-                               np.transpose(U))
-=======
         pseudoinverse = np.dot(np.dot(np.transpose(V), InvS_truncated), np.transpose(U))
->>>>>>> 42d3b046
 
     return [np.diag(InvS), np.diag(InvS_truncated), pseudoinverse]
 
