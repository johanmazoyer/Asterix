__author__ = 'Axel Potier'

import os
import sys
import datetime
from zipfile import ZipFile

import numpy as np
import matplotlib.pyplot as plt
from astropy.io import fits
import skimage.transform

from configobj import ConfigObj
from validate import Validator

import Asterix.processing_functions as proc
import Asterix.WSC_functions as wsc
from Asterix.InstrumentSimu_functions import coronagraph
import Asterix.InstrumentSimu_functions as instr
import Asterix.fits_functions as useful

__all__ = ["create_interaction_matrices", "correctionLoop"]

#######################################################
#######################################################
######## Interaction/control matrices for PW and EFC


def create_interaction_matrices(parameter_file,
                                NewMODELconfig={},
<<<<<<< HEAD
                                Newcoroconfig={},
=======
                                NewDMconfig={},
                                NewCoronaconfig={},
>>>>>>> aa4e626e
                                NewPWconfig={},
                                NewEFCconfig={}):

    Asterixroot = os.path.dirname(os.path.realpath(__file__))

    ### CONFIGURATION FILE
    configspec_file = Asterixroot + os.path.sep + "Param_configspec.ini"
    config = ConfigObj(parameter_file,
                       configspec=configspec_file,
                       default_encoding="utf8")
    vtor = Validator()
    checks = config.validate(vtor, copy=True)
    # copy=True for copying the comments

    if not os.path.exists(parameter_file):
        raise Exception("The parameter file " + parameter_file +
                        " cannot be found")

    if not os.path.exists(configspec_file):
        raise Exception("The parameter config file " + configspec_file +
                        " cannot be found")

    ### CONFIG
    Data_dir = config["Data_dir"]

    ##################
    ##################
    ### MODEL CONFIG
    modelconfig = config["modelconfig"]
    modelconfig.update(NewMODELconfig)

    #On bench or numerical simulation
    onbench = modelconfig["onbench"]

    #Image
    dim_im = modelconfig["dim_im"]  #image size on detector
    dim_sampl = modelconfig["dim_sampl"]  #image size after binning

    #Lambda over D in pixels
    wavelength = modelconfig["wavelength"]
    science_sampling = modelconfig["science_sampling"]

    #pupil and Lyot stop
    pdiam = modelconfig["pdiam"]
    lyotdiam = modelconfig["lyotdiam"]
    filename_instr_pup = modelconfig["filename_instr_pup"]
    filename_instr_lyot = modelconfig["filename_instr_lyot"]

    ##################
    ##################
    ### DM CONFIG
    DMconfig = config["DMconfig"]
    DMconfig.update(NewDMconfig)

    DM3_pitch = DMconfig["DM3_pitch"]
    DM3_creating_pushact = DMconfig["DM3_creating_pushact"]
    DM3_x309 = DMconfig["DM3_x309"]
    DM3_y309 = DMconfig["DM3_y309"]
    DM3_xy309 = [DM3_x309, DM3_y309]
    DM3_filename_actu309 = DMconfig["DM3_filename_actu309"]
    DM3_filename_grid_actu = DMconfig["DM3_filename_grid_actu"]
    DM3_filename_actu_infl_fct = DMconfig["DM3_filename_actu_infl_fct"]

    ##################
    ##################
    ### coronagraph CONFIG
    coroconfig = config["coroconfig"]
    coroconfig.update(Newcoroconfig)
    corona_type = coroconfig["coronagraph"]

    ##################
    ##################
    ### PW CONFIG
    PWconfig = config["PWconfig"]
    PWconfig.update(NewPWconfig)
    amplitudePW = PWconfig["amplitudePW"]
    posprobes = PWconfig["posprobes"]
    posprobes = [int(i) for i in posprobes]
    cut = PWconfig["cut"]

    ##################
    ##################
    ###EFC CONFIG
    EFCconfig = config["EFCconfig"]
    EFCconfig.update(NewEFCconfig)
    MinimumSurfaceRatioInThePupil = EFCconfig["MinimumSurfaceRatioInThePupil"]
    DHshape = EFCconfig["DHshape"]
    choosepix = EFCconfig["choosepix"]
    choosepix = [int(i) for i in choosepix]
    circ_rad = EFCconfig["circ_rad"]
    circ_rad = [int(i) for i in circ_rad]
    circ_side = EFCconfig["circ_side"]
    circ_offset = EFCconfig["circ_offset"]
    circ_angle = EFCconfig["circ_angle"]
    DM3_otherbasis = EFCconfig["DM3_otherbasis"]
    Nbmodes = EFCconfig["Nbmodes"]
    amplitudeEFC = EFCconfig["amplitudeEFC"]
    regularization = EFCconfig["regularization"]

    ##THEN DO

    model_dir = Asterixroot + os.path.sep + "Model" + os.path.sep

    if DM3_otherbasis == False:
        basistr = "actu"
    else:
        basistr = "fourier"

    # Directories for saving data
    intermatrix_dir = (Data_dir + "Interaction_Matrices/" + corona_type + "/" +
                       str(int(wavelength * 1e9)) + "nm/p" +
                       str(round(pdiam * 1e3, 2)) + "_l" +
                       str(round(lyotdiam * 1e3, 1)) + "/ldp_" +
                       str(round(science_sampling, 2)) + "/basis_" + basistr +
                       "/")

    if not os.path.exists(intermatrix_dir):
        print("Creating directory " + intermatrix_dir + " ...")
        os.makedirs(intermatrix_dir)

    if onbench == True:
        Labview_dir = Data_dir + "Labview/"
        if not os.path.exists(Labview_dir):
            print("Creating directory " + Labview_dir + " ...")
            os.makedirs(Labview_dir)

    # Initialize coronagraphs:
    corona_struct = coronagraph(model_dir, modelconfig, coroconfig)

    # DM influence functions
    if DM3_creating_pushact == True:
        DM3_pushact = instr.creatingpushact(
            model_dir,
            dim_im,
            pdiam,
<<<<<<< HEAD
            corona_struct.prad,
            xy309,
            pitchDM=pitchDM,
            filename_actu309=filename_actu309,
            filename_grid_actu=filename_grid_actu,
            filename_actu_infl_fct=filename_actu_infl_fct)
=======
            prad,
            DM3_xy309,
            pitchDM=DM3_pitch,
            filename_actu309=DM3_filename_actu309,
            filename_grid_actu=DM3_filename_grid_actu,
            filename_actu_infl_fct=DM3_filename_actu_infl_fct)
>>>>>>> aa4e626e
        fits.writeto(model_dir + "PushActInPup" + str(int(dim_im)) + ".fits",
                     DM3_pushact,
                     overwrite=True)
    else:
        if os.path.exists(model_dir + "PushActInPup" + str(int(dim_im)) +
                          ".fits") == False:
            print("Extracting data from zip file...")
            ZipFile(model_dir + "PushActInPup" + str(int(dim_im)) + ".zip",
                    "r").extractall(model_dir)

        DM3_pushact = fits.getdata(model_dir + "PushActInPup" + str(int(dim_im)) +
                               ".fits")

<<<<<<< HEAD
=======
    # Initialize coronagraphs:

    ## transmission of the phase mask (exp(i*phase))
    ## centered on pixel [0.5,0.5]
    if coronagraph == "fqpm":
        Coronaconfig.FPmsk = instr.FQPM(dim_im, err=err_fqpm)
        Coronaconfig.perfect_coro = True

    elif coronagraph == "knife":
        Coronaconfig.FPmsk = instr.KnifeEdgeCoro(
            dim_im, coro_position, knife_coro_offset,
            science_sampling * lyotdiam / pdiam)
        Coronaconfig.perfect_coro = False
    elif coronagraph == "vortex":
        phasevortex = 0  # to be defined
        Coronaconfig.FPmsk = np.exp(1j * phasevortex)
        Coronaconfig.perfect_coro = True

    ## Binary entrance pupil
    entrancepupil = instr.create_binary_pupil(
                    model_dir, filename_instr_pup, dim_im, prad)

    ## Binary Lyot stop
    Coronaconfig.lyot_pup = instr.create_binary_pupil(
                    model_dir, filename_instr_lyot, dim_im, lyotrad)

    if Coronaconfig.perfect_coro:
        Coronaconfig.perfect_Lyot_pupil = instr.pupiltolyot(entrancepupil,Coronaconfig)

>>>>>>> aa4e626e
    ####Calculating and Recording PW matrix
    filePW = ("MatrixPW_" + str(dim_sampl) + "x" + str(dim_sampl) + "_" +
              "_".join(map(str, posprobes)) + "act_" + str(int(amplitudePW)) +
              "nm_" + str(int(cut)) + "cutsvd")
    if os.path.exists(intermatrix_dir + filePW + ".fits") == True:
        print("The matrix " + filePW + " already exist")
        vectoressai = fits.getdata(intermatrix_dir + filePW + ".fits")
    else:
        print("Recording " + filePW + " ...")
        vectoressai, showsvd = wsc.createvectorprobes(
<<<<<<< HEAD
            wavelength, corona_struct.entrancepupil, corona_struct,
            amplitudePW, posprobes, pushact, dim_sampl, cut)
=======
            wavelength, entrancepupil, Coronaconfig, amplitudePW,
            posprobes, DM3_pushact, dim_sampl, cut)
>>>>>>> aa4e626e
        fits.writeto(intermatrix_dir + filePW + ".fits", vectoressai)

        visuPWMap = ("MapEigenvaluesPW" + "_" + "_".join(map(str, posprobes)) +
                     "act_" + str(int(amplitudePW)) + "nm")
        if os.path.exists(intermatrix_dir + visuPWMap + ".fits") == False:
            print("Recording " + visuPWMap + " ...")
            fits.writeto(intermatrix_dir + visuPWMap + ".fits", showsvd[1])

    # Saving PW matrices in Labview directory
    if onbench == True:
        probes = np.zeros((len(posprobes), DM3_pushact.shape[0]), dtype=np.float32)
        vectorPW = np.zeros((2, dim_sampl * dim_sampl * len(posprobes)),
                            dtype=np.float32)

        for i in np.arange(len(posprobes)):
            probes[i, posprobes[i]] = amplitudePW / 17
            vectorPW[0, i * dim_sampl * dim_sampl:(i + 1) * dim_sampl *
                     dim_sampl] = vectoressai[:, 0, i].flatten()
            vectorPW[1, i * dim_sampl * dim_sampl:(i + 1) * dim_sampl *
                     dim_sampl] = vectoressai[:, 1, i].flatten()
        fits.writeto(Labview_dir + "Probes_EFC_default.fits",
                     probes,
                     overwrite=True)
        fits.writeto(Labview_dir + "Matr_mult_estim_PW.fits",
                     vectorPW,
                     overwrite=True)

        ####Calculating and Recording EFC matrix
        if DHshape == "square":
            print("TO SET ON LABVIEW: ",
                  str(dim_sampl / 2 + np.array(np.fft.fftshift(choosepix))))
    # Creating WhichInPup?
    DM3_fileWhichInPup = "DM3_Whichactfor" + str(MinimumSurfaceRatioInThePupil)

    if os.path.exists(intermatrix_dir + DM3_fileWhichInPup + ".fits") == True:
        print("The matrix " + DM3_fileWhichInPup + " already exist")
        DM3_WhichInPupil = fits.getdata(intermatrix_dir + DM3_fileWhichInPup + ".fits")
    else:
        print("Recording" + DM3_fileWhichInPup + " ...")

<<<<<<< HEAD
        if otherbasis == False:
            WhichInPupil = wsc.creatingWhichinPupil(
                pushact, corona_struct.entrancepupil,
=======
        if DM3_otherbasis == False:
            DM3_WhichInPupil = wsc.creatingWhichinPupil(
                DM3_pushact, entrancepupil,
>>>>>>> aa4e626e
                MinimumSurfaceRatioInThePupil)
        else:
            DM3_WhichInPupil = np.arange(DM3_pushact.shape[0])
        fits.writeto(intermatrix_dir + DM3_fileWhichInPup + ".fits", DM3_WhichInPupil)

    # Creating EFC control matrix?
    if DHshape == "square":
        fileEFCMatrix = ("MatrixEFC_square_" + "_".join(map(str, choosepix)) +
                         "pix_" + str(amplitudeEFC) + "nm_" + str(Nbmodes) +
                         "modes")
    else:
        fileEFCMatrix = ("MatrixEFC_circle_" + "_".join(map(str, circ_rad)) +
                         "pix_" + str(circ_side) + '_' + str(circ_offset) +
                         'pix_' + str(circ_angle) + 'deg_' +
                         str(amplitudeEFC) + "nm_" + str(Nbmodes) + "modes")

    if os.path.exists(intermatrix_dir + fileEFCMatrix + ".fits") == True:
        print("The matrix " + fileEFCMatrix + " already exist")
        invertGDH = fits.getdata(intermatrix_dir + fileEFCMatrix + ".fits")
    else:

        # Actuator basis or another one?
        if DM3_otherbasis == True:
            DM3_basis = fits.getdata(Labview_dir + "Map_modes_DM3_foc.fits")
        else:
            DM3_basis = 0

        # Creating EFC Interaction matrix
        if DHshape == "square":
            fileDirectMatrix = ("DirectMatrix_square_" +
                                "_".join(map(str, choosepix)) + "pix_" +
                                str(amplitudeEFC) + "nm_")
        else:
            fileDirectMatrix = ("DirectMatrix_circle_" +
                                "_".join(map(str, circ_rad)) + "pix_" +
                                str(circ_side) + '_' + str(circ_offset) +
                                'pix_' + str(circ_angle) + 'deg_' +
                                str(amplitudeEFC) + "nm_")
        if os.path.exists(intermatrix_dir + fileDirectMatrix +
                          ".fits") == True:
            print("The matrix " + fileDirectMatrix + " already exist")
            Gmatrix = fits.getdata(intermatrix_dir + fileDirectMatrix +
                                   ".fits")
        else:

            # Creating MaskDH?
            fileMaskDH = ("MaskDH_" + str(dim_sampl))
            if DHshape == "square":
                fileMaskDH = fileMaskDH + ("x" + str(dim_sampl) + "_square_" +
                                           "_".join(map(str, choosepix)) +
                                           "pix")
            else:
                fileMaskDH = fileMaskDH + (
                    "r" + str(dim_sampl) + "_circle_" +
                    "_".join(map(str, circ_rad)) + 'pix_' + str(circ_side) +
                    '_' + str(circ_offset) + 'pix_' + str(circ_angle) + 'deg')

            if os.path.exists(intermatrix_dir + fileMaskDH + ".fits") == True:
                print("Mask of DH " + fileMaskDH + " already exist")
                maskDH = fits.getdata(intermatrix_dir + fileMaskDH + ".fits")
            else:
                print("Recording " + fileMaskDH + " ...")
                maskDH = wsc.creatingMaskDH(dim_sampl,
                                            DHshape,
                                            choosepixDH=choosepix,
                                            circ_rad=circ_rad,
                                            circ_side=circ_side,
                                            circ_offset=circ_offset,
                                            circ_angle=circ_angle)
                fits.writeto(intermatrix_dir + fileMaskDH + ".fits", maskDH)

            # Creating EFC Interaction Matrix if does not exist
            print("Recording " + fileDirectMatrix + " ...")
            ## Non coronagraphic PSF
            PSF = np.abs(
                corona_struct.lyottodetector(corona_struct.entrancepupil *
                                             corona_struct.lyot_pup))**2
            maxPSF = np.amax(PSF)

            Gmatrix = wsc.creatingCorrectionmatrix(
                corona_struct.entrancepupil,
                0,
                0,
                corona_struct,
                dim_sampl,
                wavelength,
                amplitudeEFC,
                DM3_pushact,
                maskDH,
                DM3_WhichInPupil,
                maxPSF,
                otherbasis=DM3_otherbasis,
                basisDM3=DM3_basis,
            )

            fits.writeto(intermatrix_dir + fileDirectMatrix + ".fits", Gmatrix)

        # Calculating and recording EFC Control Matrix
        print("Recording " + fileEFCMatrix + " ...")
        SVD, SVD_trunc, invertGDH = wsc.invertSVD(
            Gmatrix,
            Nbmodes,
            goal="c",
            regul=regularization,
            otherbasis=DM3_otherbasis,
            basisDM3=DM3_basis,
            intermatrix_dir=intermatrix_dir)
        fits.writeto(intermatrix_dir + fileEFCMatrix + ".fits", invertGDH)

        plt.clf()
        plt.plot(SVD, "r.")
        plt.yscale("log")
        if DHshape == "square":
            plt.savefig(intermatrix_dir + "invertSVDEFC_square_" +
                        "_".join(map(str, choosepix)) + "pix_" +
                        str(amplitudeEFC) + "nm_.png")
        else:
            plt.savefig(intermatrix_dir + "invertSVDEFC_circle_" +
                        "_".join(map(str, circ_rad)) + "pix_" +
                        str(circ_side) + '_' + str(circ_offset) + 'pix_' +
                        str(circ_angle) + 'deg_' + str(amplitudeEFC) +
                        "nm_.png")

    if onbench == True:
        # Save EFC control matrix in Labview directory
        EFCmatrix = np.zeros((invertGDH.shape[1], DM3_pushact.shape[0]),
                             dtype=np.float32)
        for i in np.arange(len(DM3_WhichInPupil)):
            EFCmatrix[:, DM3_WhichInPupil[i]] = invertGDH[i, :]
        fits.writeto(Labview_dir + "Matrix_control_EFC_DM3_default.fits",
                     EFCmatrix,
                     overwrite=True)

    return 0


#######################################################
#######################################################
######## Simulation of a correction loop


def correctionLoop(parameter_file,
                   NewMODELconfig={},
<<<<<<< HEAD
                   Newcoroconfig={},
=======
                   NewDMconfig={},
                   NewCoronaconfig={},
>>>>>>> aa4e626e
                   NewPWconfig={},
                   NewEFCconfig={},
                   NewSIMUconfig={}):

    Asterixroot = os.path.dirname(os.path.realpath(__file__))

    ### CONFIGURATION FILE
    configspec_file = Asterixroot + os.path.sep + "Param_configspec.ini"
    config = ConfigObj(parameter_file,
                       configspec=configspec_file,
                       default_encoding="utf8")
    vtor = Validator()
    checks = config.validate(vtor, copy=True)
    # copy=True for copying the comments

    if not os.path.exists(parameter_file):
        raise Exception("The parameter file " + parameter_file +
                        " cannot be found")

    if not os.path.exists(configspec_file):
        raise Exception("The parameter config file " + configspec_file +
                        " cannot be found")

    ### CONFIG
    Data_dir = config["Data_dir"]

    ##################
    ##################
    ### MODEL CONFIG
    modelconfig = config["modelconfig"]
    modelconfig.update(NewMODELconfig)

    #On bench or numerical simulation
    onbench = modelconfig["onbench"]

    #Image
    dim_im = modelconfig["dim_im"]  #image size on detector
    dim_sampl = modelconfig["dim_sampl"]  #image size after binning

    #Lambda over D in pixels
    wavelength = modelconfig["wavelength"]
    science_sampling = modelconfig["science_sampling"]

    #pupil and Lyot stop
    pdiam = modelconfig["pdiam"]
    lyotdiam = modelconfig["lyotdiam"]
    filename_instr_pup = modelconfig["filename_instr_pup"]
    filename_instr_lyot = modelconfig["filename_instr_lyot"]

    ##################
    ##################
    ### DM CONFIG
    DMconfig = config["DMconfig"]
    DMconfig.update(NewDMconfig)

    DM3_pitch = DMconfig["DM3_pitch"]
    DM3_x309 = DMconfig["DM3_x309"]
    DM3_y309 = DMconfig["DM3_y309"]
    DM3_xy309 = [DM3_x309, DM3_y309]
    DM3_filename_actu309 = DMconfig["DM3_filename_actu309"]
    DM3_filename_grid_actu = DMconfig["DM3_filename_grid_actu"]
    DM3_filename_actu_infl_fct = DMconfig["DM3_filename_actu_infl_fct"]

    ##################
    ##################
    ### coronagraph CONFIG
    coroconfig = config["coroconfig"]
    coroconfig.update(Newcoroconfig)

    corona_type = coroconfig["coronagraph"]

    ##################
    ##################
    ### PW CONFIG
    PWconfig = config["PWconfig"]
    PWconfig.update(NewPWconfig)
    amplitudePW = PWconfig["amplitudePW"]
    posprobes = PWconfig["posprobes"]
    posprobes = [int(i) for i in posprobes]
    cut = PWconfig["cut"]

    ##################
    ##################
    ###EFC CONFIG
    EFCconfig = config["EFCconfig"]
    EFCconfig.update(NewEFCconfig)
    MinimumSurfaceRatioInThePupil = EFCconfig["MinimumSurfaceRatioInThePupil"]
    DHshape = EFCconfig["DHshape"]
    choosepix = EFCconfig["choosepix"]
    choosepix = [int(i) for i in choosepix]
    circ_rad = EFCconfig["circ_rad"]
    circ_rad = [int(i) for i in circ_rad]
    circ_side = EFCconfig["circ_side"]
    circ_offset = EFCconfig["circ_offset"]
    circ_angle = EFCconfig["circ_angle"]
    DM3_otherbasis = EFCconfig["DM3_otherbasis"]
    amplitudeEFC = EFCconfig["amplitudeEFC"]
    regularization = EFCconfig["regularization"]

    ##################
    ##################
    ###SIMU CONFIG
    SIMUconfig = config["SIMUconfig"]
    SIMUconfig.update(NewSIMUconfig)
    Name_Experiment = SIMUconfig["Name_Experiment"]
    set_amplitude_abb = SIMUconfig["set_amplitude_abb"]
    amplitude_abb = SIMUconfig["amplitude_abb"]
    set_phase_abb = SIMUconfig["set_phase_abb"]
    set_random_phase = SIMUconfig["set_random_phase"]
    phaserms = SIMUconfig["phaserms"]
    rhoc_phase = SIMUconfig["rhoc_phase"]
    slope_phase = SIMUconfig["slope_phase"]
    phase_abb_filename = SIMUconfig["phase_abb_filename"]
    photon_noise = SIMUconfig["photon_noise"]
    nb_photons = SIMUconfig["nb_photons"]
    correction_algorithm = SIMUconfig["correction_algorithm"]
    Linearization = SIMUconfig["Linearization"]
    Nbiter_corr = SIMUconfig["Nbiter_corr"]
    Nbiter_corr = [int(i) for i in Nbiter_corr]
    Nbmode_corr = SIMUconfig["Nbmode_corr"]
    Nbmode_corr = [int(i) for i in Nbmode_corr]
    Linesearch = SIMUconfig["Linesearch"]
    Linesearchmode = SIMUconfig["Linesearchmode"]
    Linesearchmode = [int(i) for i in Linesearchmode]
    gain = SIMUconfig["gain"]
    xerror = SIMUconfig["xerror"]
    yerror = SIMUconfig["yerror"]
    angerror = SIMUconfig["angerror"]
    gausserror = SIMUconfig["gausserror"]
    estimation = SIMUconfig["estimation"]

    ##THEN DO

    ## Number of modes that is used as a function of the iteration cardinal
    modevector = []
    for i in np.arange(len(Nbiter_corr)):
        modevector = modevector + [Nbmode_corr[i]] * Nbiter_corr[i]

    ## Directories for saving the data
    model_dir = Asterixroot + os.path.sep + "Model" + os.path.sep

    if onbench == True:
        Labview_dir = Data_dir + "Labview/"
        if not os.path.exists(Labview_dir):
            print("Creating directory " + Labview_dir + " ...")
            os.makedirs(Labview_dir)

    result_dir = Data_dir + "Results/" + Name_Experiment + "/"
    if not os.path.exists(result_dir):
        print("Creating directory " + result_dir + " ...")
        os.makedirs(result_dir)

    ## Pair-wise probing directory    
    if DM3_otherbasis == True:
        basistr = "fourier"
<<<<<<< HEAD
    intermatrix_dir = (Data_dir + "Interaction_Matrices/" + corona_type + "/" +
=======
        DM3_basis = fits.getdata(Labview_dir + "Map_modes_DM3_foc.fits")
    else:
        basistr = "actu"
        DM3_basis = 0
    intermatrix_dir = (Data_dir + "Interaction_Matrices/" + coronagraph + "/" +
>>>>>>> aa4e626e
                       str(int(wavelength * 1e9)) + "nm/p" +
                       str(round(pdiam * 1e3, 2)) + "_l" +
                       str(round(lyotdiam * 1e3, 1)) + "/ldp_" +
                       str(round(science_sampling, 2)) + "/basis_" + basistr +
                       "/")

    ## DM influence functions
    if os.path.exists(model_dir + "PushActInPup" + str(int(dim_im)) +
                      ".fits") == False:
        print("Extracting data from zip file...")
        ZipFile(model_dir + "PushActInPup" + str(int(dim_im)) + ".zip",
                "r").extractall(model_dir)

    DM3_pushact = fits.getdata(model_dir + "PushActInPup" + str(int(dim_im)) +
                           ".fits")

    # Initialize coronagraphs:
    corona_struct = coronagraph(model_dir, modelconfig, coroconfig)

    ## Non coronagraphic PSF
    # PSF = np.abs(instr.pupiltodetector(entrancepupil , 1, corona_struct.lyot_pup))**2
    PSF = np.abs(
        corona_struct.lyottodetector(corona_struct.entrancepupil *
                                     corona_struct.lyot_pup))**2
    maxPSF = np.amax(PSF)

    ##Load PW matrices
    if (estimation == "PairWise" or estimation == "pairwise"
            or estimation == "PW" or estimation == "pw"):
        filePW = ("MatrixPW_" + str(dim_sampl) + "x" + str(dim_sampl) + "_" +
                  "_".join(map(str, posprobes)) + "act_" +
                  str(int(amplitudePW)) + "nm_" + str(int(cut)) + "cutsvd")
        if os.path.exists(intermatrix_dir + filePW + ".fits") == True:
            vectoressai = fits.getdata(intermatrix_dir + filePW + ".fits")
        else:
            print("Please create PW matrix before correction")
            sys.exit()

    DM3_fileWhichInPup = "DM3_Whichactfor" + str(MinimumSurfaceRatioInThePupil)
    if os.path.exists(intermatrix_dir + DM3_fileWhichInPup + ".fits") == True:
        DM3_WhichInPupil = fits.getdata(intermatrix_dir + DM3_fileWhichInPup + ".fits")
    else:
        print("Please create DM3 Whichactfor matrix before correction")
        sys.exit()

    ## Load Control matrix
    if DHshape == "square":
        fileDirectMatrix = ("DirectMatrix_square_" +
                            "_".join(map(str, choosepix)) + "pix_" +
                            str(amplitudeEFC) + "nm_")
    else:
        fileDirectMatrix = ("DirectMatrix_circle_" +
                            "_".join(map(str, circ_rad)) + "pix_" +
                            str(circ_side) + '_' + str(circ_offset) + 'pix_' +
                            str(circ_angle) + 'deg_' + str(amplitudeEFC) +
                            "nm_")
    if os.path.exists(intermatrix_dir + fileDirectMatrix + ".fits") == True:
        Gmatrix = fits.getdata(intermatrix_dir + fileDirectMatrix + ".fits")
    else:
        print("Please create Direct matrix before correction")
        sys.exit()

    fileMaskDH = ("MaskDH_" + str(dim_sampl))
    if DHshape == "square":
        fileMaskDH = fileMaskDH + ("x" + str(dim_sampl) + "_square_" +
                                   "_".join(map(str, choosepix)) + 'pix')
    else:
        fileMaskDH = fileMaskDH + ("r" + str(dim_sampl) + "_circle_" +
                                   "_".join(map(str, circ_rad)) + 'pix_' +
                                   str(circ_side) + '_' + str(circ_offset) +
                                   'pix_' + str(circ_angle) + 'deg')
    if os.path.exists(intermatrix_dir + fileMaskDH + ".fits") == True:
        maskDH = fits.getdata(intermatrix_dir + fileMaskDH + ".fits")
    else:
        print("Please create MaskDH matrix before correction")
        sys.exit()

    if correction_algorithm == "EM" or correction_algorithm == "steepest":
        G = np.zeros((int(np.sum(maskDH)), len(DM3_WhichInPupil)), dtype=complex)
        G = (Gmatrix[0:int(Gmatrix.shape[0] / 2), :] +
             1j * Gmatrix[int(Gmatrix.shape[0] / 2):, :])
        transposecomplexG = np.transpose(np.conjugate(G))
        M0 = np.real(np.dot(transposecomplexG, G))

    ## Phase map and amplitude map for the static aberrations
    ## TODO Load aberration maps (A checker, Amplitude sans doute a refaire proprement!!!)
    if set_phase_abb == True:
        if set_random_phase == True:
            print("Random phase aberrations upstream from coronagraph")
            phase_up = instr.random_phase_map(dim_im, phaserms, rhoc_phase,
                                           slope_phase)
        else:
            print("FITS file for phase aberrations upstream from coronagraph")
            phase_up = fits.getdata(model_dir + phase_abb_filename + ".fits")

        phase_up = phase_up * 2 * np.pi / wavelength
    else:
        phase_up = 0

    if set_amplitude_abb == True:
<<<<<<< HEAD
        oui = fits.getdata(model_dir + amplitude_abb +
                           ".fits")  # *roundpupil(dim_im,prad)
        moy = np.mean(oui[np.where(oui != 0)])
        amp = oui / moy
        amp1 = skimage.transform.rescale(
            amp,
            int(2 * corona_struct.prad / 148 * 400) / amp.shape[0],
            preserve_range=True,
            anti_aliasing=True,
            multichannel=False)
        ampfinal = np.zeros((dim_im, dim_im))
        ampfinal[int(dim_im / 2 - len(amp1) / 2) +
                 1:int(dim_im / 2 + len(amp1) / 2) + 1,
                 int(dim_im / 2 - len(amp1) / 2) +
                 1:int(dim_im / 2 + len(amp1) / 2) + 1, ] = amp1
        ampfinal = (ampfinal) * instr.roundpupil(dim_im,
                                                 corona_struct.prad - 1)
        moy = np.mean(ampfinal[np.where(ampfinal != 0)])
        ampfinal = (ampfinal / moy - np.ones(
            (dim_im, dim_im))) * instr.roundpupil(
                dim_im, corona_struct.prad - 1)  # /10
=======
        #File with amplitude aberrations in amplitude (not intensity)
        # centered on the pixel dim/2+1, dim/2 +1 with dim = 2*[dim/2]
        # diameter of the pupil is 148 pixels in this image
        amp = np.fft.fftshift(fits.getdata(model_dir + amplitude_abb + ".fits"))

        #Rescale to the pupil size
        amp1 = skimage.transform.rescale(amp,
                                         2*prad/148,
                                         preserve_range=True,
                                         anti_aliasing=True,
                                         multichannel=False)
        # Shift to center between 4 pixels
        tmp_phase_ramp=np.fft.fftshift(instr.shift_phase_ramp(amp1.shape[0],-.5,-.5))
        amp1 = np.real(np.fft.fftshift(np.fft.fft2(np.fft.ifft2(amp1)*tmp_phase_ramp)))

        # Create the array with same size as the pupil
        ampfinal = np.zeros((dim_im, dim_im))
        ampfinal[int(dim_im / 2 - len(amp1) / 2):
                int(dim_im / 2 + len(amp1) / 2),
                 int(dim_im / 2 - len(amp1) / 2):
                int(dim_im / 2 + len(amp1) / 2), ] = amp1
    
        #Set the average to 0 inside entrancepupil
        ampfinal = (ampfinal / np.mean(ampfinal[np.where(entrancepupil != 0)])
                     - np.ones((dim_im, dim_im))) * entrancepupil  # /10
>>>>>>> aa4e626e
    else:
        ampfinal = 0

    amplitude_abb_up = ampfinal
    phase_abb_up = phase_up

    ## To convert in photon flux
    contrast_to_photons = (np.sum(corona_struct.entrancepupil) /
                           np.sum(corona_struct.lyot_pup) * nb_photons *
                           maxPSF / np.sum(PSF))

    ## Adding error on the DM model?
    if xerror == 0 and yerror == 0 and angerror == 0 and gausserror == 0:
        pushactonDM = DM3_pushact
    else:
        print("Misregistration!")
        pushactonDM = instr.creatingpushact(
            model_dir,
            dim_im,
            pdiam,
<<<<<<< HEAD
            corona_struct.prad,
            xy309,
            pitchDM=pitchDM,
            filename_actu309=filename_actu309,
            filename_grid_actu=filename_grid_actu,
            filename_actu_infl_fct=filename_actu_infl_fct,
=======
            prad,
            DM3_xy309,
            pitchDM=DM3_pitch,
            filename_actu309=DM3_filename_actu309,
            filename_grid_actu=DM3_filename_grid_actu,
            filename_actu_infl_fct=DM3_filename_actu_infl_fct,
>>>>>>> aa4e626e
            xerror=xerror,
            yerror=yerror,
            angerror=angerror,
            gausserror=gausserror)

    ## Correction loop
    nbiter = len(modevector)
    imagedetector = np.zeros((nbiter + 1, dim_im, dim_im))
    phaseDM = np.zeros((nbiter + 1, dim_im, dim_im))
    meancontrast = np.zeros(nbiter + 1)
    if os.path.exists(intermatrix_dir + fileMaskDH + "_contrast.fits") == True:
        maskDHcontrast = fits.getdata(intermatrix_dir + fileMaskDH +
                                      "_contrast.fits")
    else:
        maskDHcontrast = wsc.creatingMaskDH(
            dim_im,
            DHshape,
            choosepixDH=[
                element * dim_im / dim_sampl for element in choosepix
            ],
            circ_rad=[element * dim_im / dim_sampl for element in circ_rad],
            circ_side=circ_side,
            circ_offset=circ_offset * dim_im / dim_sampl,
            circ_angle=circ_angle)
        fits.writeto(intermatrix_dir + fileMaskDH + "_contrast.fits",
                     maskDHcontrast)
<<<<<<< HEAD

    input_wavefront = corona_struct.entrancepupil * (
        1 + amplitude_abb) * np.exp(1j * phase_abb)
=======
    
    input_wavefront = entrancepupil * (
        1 + amplitude_abb_up) * np.exp(1j * phase_abb_up)
>>>>>>> aa4e626e

    imagedetector[0] = (
        abs(corona_struct.pupiltodetector(input_wavefront))**2 / maxPSF)
    meancontrast[0] = np.mean(imagedetector[0][np.where(maskDHcontrast != 0)])
    print("Mean contrast in DH: ", meancontrast[0])
    if photon_noise == True:
        photondetector = np.zeros((nbiter + 1, dim_im, dim_im))
        photondetector[0] = np.random.poisson(imagedetector[0] *
                                              contrast_to_photons)

    plt.ion()
    plt.figure()
    previousmode = 0
    k = 0
    for mode in modevector:
        print("--------------------------------------------------")
        print("Iteration number: ", k, " EFC truncation: ", mode)
        if (estimation == "PairWise" or estimation == "pairwise"
                or estimation == "PW" or estimation == "pw"):
            Difference = instr.createdifference(amplitude_abb_up,
                                                phase_abb_up,
                                                posprobes,
                                                pushactonDM,
                                                amplitudePW,
                                                corona_struct.entrancepupil,
                                                corona_struct,
                                                PSF,
                                                dim_sampl,
                                                wavelength,
                                                noise=photon_noise,
                                                numphot=nb_photons)
            resultatestimation = wsc.FP_PWestimate(Difference, vectoressai)

        elif estimation == "Perfect":
            resultatestimation = corona_struct.pupiltodetector(
                input_wavefront) / np.sqrt(maxPSF)

            resultatestimation = proc.resampling(resultatestimation, dim_sampl)

        else:
            print("This estimation algorithm is not yet implemented")
            sys.exit()

        if correction_algorithm == "EFC":

            if Linearization == True:

                Gmatrix = wsc.creatingCorrectionmatrix(
<<<<<<< HEAD
                    corona_struct.entrancepupil,
                    amplitude_abb,
                    phase_abb,
                    corona_struct,
=======
                    entrancepupil,
                    amplitude_abb_up,
                    phase_abb_up,
                    Coronaconfig,
>>>>>>> aa4e626e
                    dim_sampl,
                    wavelength,
                    amplitudeEFC,
                    DM3_pushact,
                    maskDH,
                    DM3_WhichInPupil,
                    maxPSF,
                    otherbasis=DM3_otherbasis,
                    basisDM3=DM3_basis,
                )

            if Linesearch == False:
                invertGDH = wsc.invertSVD(
                    Gmatrix,
                    mode,
                    goal="c",
                    visu=False,
                    regul=regularization,
                    otherbasis=DM3_otherbasis,
                    basisDM3=DM3_basis,
                    intermatrix_dir=intermatrix_dir,
                )[2]

            else:
                meancontrasttemp = np.zeros(len(Linesearchmode))
                b = 0
                for mode in Linesearchmode:

                    SVD, SVD_trunc, invertGDH = wsc.invertSVD(
                        Gmatrix,
                        mode,
                        goal="c",
                        visu=False,
                        regul=regularization,
                        otherbasis=DM3_otherbasis,
                        basisDM3=DM3_basis,
                        intermatrix_dir=intermatrix_dir,
                    )

                    solution1 = wsc.solutionEFC(maskDH, resultatestimation,
                                                invertGDH, DM3_WhichInPupil,
                                                DM3_pushact.shape[0])

                    apply_on_DM = (-gain * amplitudeEFC * np.dot(
                        solution1, pushactonDM.reshape(
                            1024, dim_im * dim_im)).reshape(dim_im, dim_im) *
                                   2 * np.pi * 1e-9 / wavelength)

<<<<<<< HEAD
                    input_wavefront = corona_struct.entrancepupil * (
                        1 + amplitude_abb) * np.exp(1j *
                                                    (phase_abb + apply_on_DM))
=======
                    input_wavefront = entrancepupil * (
                        1 + amplitude_abb_up) * np.exp(1j *
                                                    (phase_abb_up + apply_on_DM))
>>>>>>> aa4e626e

                    imagedetectortemp = (abs(
                        corona_struct.pupiltodetector(input_wavefront))**2 /
                                         maxPSF)

                    meancontrasttemp[b] = np.mean(
                        imagedetectortemp[np.where(maskDHcontrast != 0)])

                    print('contraste moyen avec regul ', mode, '=',
                          meancontrasttemp[b])

                    b = b + 1

                bestcontrast = np.amin(meancontrasttemp)
                bestregul = Linesearchmode[np.argmin(meancontrasttemp)]
                print('Meilleur contraste= ', bestcontrast, ' Best regul= ',
                      bestregul)

                invertGDH = wsc.invertSVD(
                    Gmatrix,
                    bestregul,
                    goal="c",
                    visu=False,
                    regul=regularization,
                    otherbasis=DM3_otherbasis,
                    basisDM3=DM3_basis,
                    intermatrix_dir=intermatrix_dir,
                )[2]

            solution1 = wsc.solutionEFC(maskDH, resultatestimation, invertGDH,
                                        DM3_WhichInPupil, DM3_pushact.shape[0])

        if correction_algorithm == "EM":

            if mode != previousmode:
                invertM0 = wsc.invertSVD(
                    M0,
                    mode,
                    goal="c",
                    visu=False,
                    regul=regularization,
                    otherbasis=DM3_otherbasis,
                    basisDM3=DM3_basis,
                    intermatrix_dir=intermatrix_dir,
                )[2]

            solution1 = wsc.solutionEM(maskDH, resultatestimation, invertM0, G,
                                       DM3_WhichInPupil, DM3_pushact.shape[0])

        if correction_algorithm == "steepest":
            solution1 = wsc.solutionSteepest(maskDH, resultatestimation, M0, G,
                                             DM3_WhichInPupil, DM3_pushact.shape[0])

        apply_on_DM = (-gain * amplitudeEFC * np.dot(
            solution1, pushactonDM.reshape(
                DM3_pushact.shape[0], dim_im * dim_im)).reshape(dim_im, dim_im) *
                       2 * np.pi * 1e-9 / wavelength)
        phaseDM[k + 1] = phaseDM[k] + apply_on_DM
<<<<<<< HEAD
        phase_abb = phase_abb + apply_on_DM
        input_wavefront = corona_struct.entrancepupil * (
            1 + amplitude_abb) * np.exp(1j * phase_abb)
=======
        phase_abb_up = phase_abb_up + apply_on_DM
        input_wavefront = entrancepupil * (
            1 + amplitude_abb_up) * np.exp(1j * phase_abb_up)
>>>>>>> aa4e626e
        imagedetector[k + 1] = (
            abs(corona_struct.pupiltodetector(input_wavefront))**2 / maxPSF)
        meancontrast[k + 1] = np.mean(
            imagedetector[k + 1][np.where(maskDHcontrast != 0)])
        print("Mean contrast in DH: ", meancontrast[k + 1])
        if photon_noise == True:
            photondetector[k + 1] = np.random.poisson(imagedetector[k + 1] *
                                                      contrast_to_photons)

        plt.clf()
        plt.imshow(np.log10(imagedetector[k + 1]), vmin=-8, vmax=-5)
        plt.colorbar()
        plt.pause(0.01)
        previousmode = mode
        k = k + 1

    plt.show()

    ## SAVING...
    header = useful.from_param_to_header(config)
    cut_phaseDM = np.zeros(
        (nbiter + 1, 2 * corona_struct.prad, 2 * corona_struct.prad))
    for it in np.arange(nbiter + 1):
        cut_phaseDM[it] = proc.cropimage(phaseDM[it], 200, 200,
                                         2 * corona_struct.prad)
        # plt.clf()
        # plt.figure(figsize=(3, 3))
        # plt.imshow(np.log10(imagedetector[it,100:300,100:300]),vmin=-8,vmax=-5,cmap='Blues_r')#CMRmap
        # plt.xticks([])
        # plt.yticks([])
        # plt.savefig(result_dir+'image-'+str(2*it+1)+'.jpeg')
        # plt.close()

    current_time_str = datetime.datetime.today().strftime("%Y%m%d_%Hh%Mm%Ss")
    fits.writeto(result_dir + current_time_str + "_Detector_Images" + ".fits",
                 imagedetector,
                 header,
                 overwrite=True)
    fits.writeto(result_dir + current_time_str + "_Phase_on_DM2" + ".fits",
                 cut_phaseDM,
                 header,
                 overwrite=True)
    fits.writeto(result_dir + current_time_str + "_Mean_Contrast_DH" + ".fits",
                 meancontrast,
                 header,
                 overwrite=True)
    config.filename = result_dir + current_time_str + "_Simulation_parameters" + ".ini"
    config.write()

    if photon_noise == True:
        fits.writeto(result_dir + current_time_str + "_Photon_counting" +
                     ".fits",
                     photondetector,
                     header,
                     overwrite=True)

    plt.clf()
    plt.plot(meancontrast)
    plt.yscale("log")
    plt.xlabel("Number of iterations")
    plt.ylabel("Mean contrast in Dark Hole")

    return phase_abb_up, imagedetector<|MERGE_RESOLUTION|>--- conflicted
+++ resolved
@@ -28,12 +28,8 @@
 
 def create_interaction_matrices(parameter_file,
                                 NewMODELconfig={},
-<<<<<<< HEAD
-                                Newcoroconfig={},
-=======
                                 NewDMconfig={},
                                 NewCoronaconfig={},
->>>>>>> aa4e626e
                                 NewPWconfig={},
                                 NewEFCconfig={}):
 
@@ -169,21 +165,12 @@
             model_dir,
             dim_im,
             pdiam,
-<<<<<<< HEAD
             corona_struct.prad,
-            xy309,
-            pitchDM=pitchDM,
-            filename_actu309=filename_actu309,
-            filename_grid_actu=filename_grid_actu,
-            filename_actu_infl_fct=filename_actu_infl_fct)
-=======
-            prad,
             DM3_xy309,
-            pitchDM=DM3_pitch,
+            pitchDM=DM3_pitchDM,
             filename_actu309=DM3_filename_actu309,
             filename_grid_actu=DM3_filename_grid_actu,
             filename_actu_infl_fct=DM3_filename_actu_infl_fct)
->>>>>>> aa4e626e
         fits.writeto(model_dir + "PushActInPup" + str(int(dim_im)) + ".fits",
                      DM3_pushact,
                      overwrite=True)
@@ -197,8 +184,6 @@
         DM3_pushact = fits.getdata(model_dir + "PushActInPup" + str(int(dim_im)) +
                                ".fits")
 
-<<<<<<< HEAD
-=======
     # Initialize coronagraphs:
 
     ## transmission of the phase mask (exp(i*phase))
@@ -217,10 +202,16 @@
         Coronaconfig.FPmsk = np.exp(1j * phasevortex)
         Coronaconfig.perfect_coro = True
 
+    ##############
+    ##AV
+    ##############
     ## Binary entrance pupil
     entrancepupil = instr.create_binary_pupil(
                     model_dir, filename_instr_pup, dim_im, prad)
 
+    ##############
+    ##AV
+    ##############
     ## Binary Lyot stop
     Coronaconfig.lyot_pup = instr.create_binary_pupil(
                     model_dir, filename_instr_lyot, dim_im, lyotrad)
@@ -228,7 +219,6 @@
     if Coronaconfig.perfect_coro:
         Coronaconfig.perfect_Lyot_pupil = instr.pupiltolyot(entrancepupil,Coronaconfig)
 
->>>>>>> aa4e626e
     ####Calculating and Recording PW matrix
     filePW = ("MatrixPW_" + str(dim_sampl) + "x" + str(dim_sampl) + "_" +
               "_".join(map(str, posprobes)) + "act_" + str(int(amplitudePW)) +
@@ -239,13 +229,8 @@
     else:
         print("Recording " + filePW + " ...")
         vectoressai, showsvd = wsc.createvectorprobes(
-<<<<<<< HEAD
             wavelength, corona_struct.entrancepupil, corona_struct,
-            amplitudePW, posprobes, pushact, dim_sampl, cut)
-=======
-            wavelength, entrancepupil, Coronaconfig, amplitudePW,
-            posprobes, DM3_pushact, dim_sampl, cut)
->>>>>>> aa4e626e
+            amplitudePW, posprobes, DM3_pushact, dim_sampl, cut)
         fits.writeto(intermatrix_dir + filePW + ".fits", vectoressai)
 
         visuPWMap = ("MapEigenvaluesPW" + "_" + "_".join(map(str, posprobes)) +
@@ -286,15 +271,9 @@
     else:
         print("Recording" + DM3_fileWhichInPup + " ...")
 
-<<<<<<< HEAD
-        if otherbasis == False:
-            WhichInPupil = wsc.creatingWhichinPupil(
-                pushact, corona_struct.entrancepupil,
-=======
         if DM3_otherbasis == False:
             DM3_WhichInPupil = wsc.creatingWhichinPupil(
                 DM3_pushact, entrancepupil,
->>>>>>> aa4e626e
                 MinimumSurfaceRatioInThePupil)
         else:
             DM3_WhichInPupil = np.arange(DM3_pushact.shape[0])
@@ -438,12 +417,8 @@
 
 def correctionLoop(parameter_file,
                    NewMODELconfig={},
-<<<<<<< HEAD
-                   Newcoroconfig={},
-=======
                    NewDMconfig={},
                    NewCoronaconfig={},
->>>>>>> aa4e626e
                    NewPWconfig={},
                    NewEFCconfig={},
                    NewSIMUconfig={}):
@@ -599,15 +574,17 @@
     ## Pair-wise probing directory    
     if DM3_otherbasis == True:
         basistr = "fourier"
-<<<<<<< HEAD
-    intermatrix_dir = (Data_dir + "Interaction_Matrices/" + corona_type + "/" +
-=======
         DM3_basis = fits.getdata(Labview_dir + "Map_modes_DM3_foc.fits")
     else:
         basistr = "actu"
         DM3_basis = 0
-    intermatrix_dir = (Data_dir + "Interaction_Matrices/" + coronagraph + "/" +
->>>>>>> aa4e626e
+############
+## AV
+############
+#RG Version
+#intermatrix_dir = (Data_dir + "Interaction_Matrices/" + coronagraph + "/" +
+#JMa
+intermatrix_dir = (Data_dir + "Interaction_Matrices/" + corona_type + "/" +
                        str(int(wavelength * 1e9)) + "nm/p" +
                        str(round(pdiam * 1e3, 2)) + "_l" +
                        str(round(lyotdiam * 1e3, 1)) + "/ldp_" +
@@ -708,29 +685,6 @@
         phase_up = 0
 
     if set_amplitude_abb == True:
-<<<<<<< HEAD
-        oui = fits.getdata(model_dir + amplitude_abb +
-                           ".fits")  # *roundpupil(dim_im,prad)
-        moy = np.mean(oui[np.where(oui != 0)])
-        amp = oui / moy
-        amp1 = skimage.transform.rescale(
-            amp,
-            int(2 * corona_struct.prad / 148 * 400) / amp.shape[0],
-            preserve_range=True,
-            anti_aliasing=True,
-            multichannel=False)
-        ampfinal = np.zeros((dim_im, dim_im))
-        ampfinal[int(dim_im / 2 - len(amp1) / 2) +
-                 1:int(dim_im / 2 + len(amp1) / 2) + 1,
-                 int(dim_im / 2 - len(amp1) / 2) +
-                 1:int(dim_im / 2 + len(amp1) / 2) + 1, ] = amp1
-        ampfinal = (ampfinal) * instr.roundpupil(dim_im,
-                                                 corona_struct.prad - 1)
-        moy = np.mean(ampfinal[np.where(ampfinal != 0)])
-        ampfinal = (ampfinal / moy - np.ones(
-            (dim_im, dim_im))) * instr.roundpupil(
-                dim_im, corona_struct.prad - 1)  # /10
-=======
         #File with amplitude aberrations in amplitude (not intensity)
         # centered on the pixel dim/2+1, dim/2 +1 with dim = 2*[dim/2]
         # diameter of the pupil is 148 pixels in this image
@@ -756,7 +710,6 @@
         #Set the average to 0 inside entrancepupil
         ampfinal = (ampfinal / np.mean(ampfinal[np.where(entrancepupil != 0)])
                      - np.ones((dim_im, dim_im))) * entrancepupil  # /10
->>>>>>> aa4e626e
     else:
         ampfinal = 0
 
@@ -777,21 +730,12 @@
             model_dir,
             dim_im,
             pdiam,
-<<<<<<< HEAD
             corona_struct.prad,
-            xy309,
-            pitchDM=pitchDM,
-            filename_actu309=filename_actu309,
-            filename_grid_actu=filename_grid_actu,
-            filename_actu_infl_fct=filename_actu_infl_fct,
-=======
-            prad,
             DM3_xy309,
-            pitchDM=DM3_pitch,
+            pitchDM=DM3_pitchDM,
             filename_actu309=DM3_filename_actu309,
             filename_grid_actu=DM3_filename_grid_actu,
             filename_actu_infl_fct=DM3_filename_actu_infl_fct,
->>>>>>> aa4e626e
             xerror=xerror,
             yerror=yerror,
             angerror=angerror,
@@ -818,15 +762,9 @@
             circ_angle=circ_angle)
         fits.writeto(intermatrix_dir + fileMaskDH + "_contrast.fits",
                      maskDHcontrast)
-<<<<<<< HEAD
 
     input_wavefront = corona_struct.entrancepupil * (
-        1 + amplitude_abb) * np.exp(1j * phase_abb)
-=======
-    
-    input_wavefront = entrancepupil * (
         1 + amplitude_abb_up) * np.exp(1j * phase_abb_up)
->>>>>>> aa4e626e
 
     imagedetector[0] = (
         abs(corona_struct.pupiltodetector(input_wavefront))**2 / maxPSF)
@@ -875,17 +813,10 @@
             if Linearization == True:
 
                 Gmatrix = wsc.creatingCorrectionmatrix(
-<<<<<<< HEAD
                     corona_struct.entrancepupil,
-                    amplitude_abb,
-                    phase_abb,
-                    corona_struct,
-=======
-                    entrancepupil,
                     amplitude_abb_up,
                     phase_abb_up,
-                    Coronaconfig,
->>>>>>> aa4e626e
+                    corona_struct,
                     dim_sampl,
                     wavelength,
                     amplitudeEFC,
@@ -934,15 +865,9 @@
                             1024, dim_im * dim_im)).reshape(dim_im, dim_im) *
                                    2 * np.pi * 1e-9 / wavelength)
 
-<<<<<<< HEAD
                     input_wavefront = corona_struct.entrancepupil * (
-                        1 + amplitude_abb) * np.exp(1j *
-                                                    (phase_abb + apply_on_DM))
-=======
-                    input_wavefront = entrancepupil * (
                         1 + amplitude_abb_up) * np.exp(1j *
                                                     (phase_abb_up + apply_on_DM))
->>>>>>> aa4e626e
 
                     imagedetectortemp = (abs(
                         corona_struct.pupiltodetector(input_wavefront))**2 /
@@ -1001,15 +926,10 @@
                 DM3_pushact.shape[0], dim_im * dim_im)).reshape(dim_im, dim_im) *
                        2 * np.pi * 1e-9 / wavelength)
         phaseDM[k + 1] = phaseDM[k] + apply_on_DM
-<<<<<<< HEAD
-        phase_abb = phase_abb + apply_on_DM
+        phase_abb_up = phase_abb_up + apply_on_DM
         input_wavefront = corona_struct.entrancepupil * (
-            1 + amplitude_abb) * np.exp(1j * phase_abb)
-=======
-        phase_abb_up = phase_abb_up + apply_on_DM
-        input_wavefront = entrancepupil * (
             1 + amplitude_abb_up) * np.exp(1j * phase_abb_up)
->>>>>>> aa4e626e
+
         imagedetector[k + 1] = (
             abs(corona_struct.pupiltodetector(input_wavefront))**2 / maxPSF)
         meancontrast[k + 1] = np.mean(
