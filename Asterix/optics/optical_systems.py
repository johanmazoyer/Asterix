--- conflicted
+++ resolved
@@ -67,12 +67,6 @@
             delta_wav_interval = self.Delta_wav / self.nb_wav
             self.wav_vec = self.wavelength_0 + (np.arange(self.nb_wav) - self.nb_wav // 2) * delta_wav_interval
 
-<<<<<<< HEAD
-            delta_wav_interval = self.Delta_wav / self.nb_wav
-            self.wav_vec = self.wavelength_0 + (np.arange(self.nb_wav) - self.nb_wav // 2) * delta_wav_interval
-
-=======
->>>>>>> 3d1d2c28
         else:
             self.wav_vec = np.array([self.wavelength_0])
             self.nb_wav = 1
