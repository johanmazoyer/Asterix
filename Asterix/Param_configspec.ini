
# General configuration
# coding: utf8

# path to directory to save matrices and results. If 'None', Data_dir is current directory (os.getcwd())
Data_dir = string(default='None')

[modelconfig]
    onbench = boolean(default=False)
    dimScience   = integer(default=0)  # image size (in pixels)

    wavelength_0 = float(default=800.e-9) # wavelength for image (in meters)
    Delta_wav = float(default=0.) # Spectral bandpass (in meters)
    nb_wav = integer(default=5) # Number of monochromatic images in the spectral band
    Science_sampling=float(default=7.8) #sampling of L/D in the science focal plane (lambda/Lyot diameter) in pixel

    diam_pup_in_m = float(default=1.e-3) # pupil diameter (in meters)
<<<<<<< HEAD
    diam_pup_in_pix = integer(default=256) # pupil diameter (in pixels)
    
=======
    diam_pup_in_pix = float(default=256) # pupil diameter (in meters)

>>>>>>> 39f8d11c
    filename_instr_pup= string(default="")


[DMconfig]
    MinimumSurfaceRatioInThePupil = float(default=0.5)

    DM1_active=boolean(default=False)
    DM1_pitch=float(default=0.3e-3)
    DM1_creating_pushact=boolean(default=False)
    #Center of actuator 309 (found by SCC on master for the moment)
    DM1_z_position=float(default=26.9e-2)
    DM1_ActuN=int(default=309)
    DM1_y_ActuN=float(default=212.65)#68.5+200-54
    DM1_x_ActuN=float(default=211.18)#63.5+200-54
    DM1_filename_ActuN = string(default="")
    DM1_filename_grid_actu = string(default="Grid_actu.fits")
    DM1_filename_actu_infl_fct = string(default="Actu_DM32_field=6x6pitch_pitch=22pix.fits")
    # Error on the model of the DM
    DM1_xerror=float(default=0)
    DM1_yerror=float(default=0)
    DM1_angerror=float(default=0)
    DM1_gausserror=float(default=0)


    DM3_active=boolean(default=True)
    DM3_pitch=float(default=0.3e-3)
    DM3_creating_pushact=boolean(default=False)
    #Center of actuator 309 (found by SCC on master for the moment)
    DM3_z_position =float(default=0.)
    DM3_ActuN=int(default=309)
    DM3_y_ActuN=float(default=212.65)#68.5+200-54
    DM3_x_ActuN=float(default=211.18)#63.5+200-54
    DM3_filename_ActuN = string(default="")
    DM3_filename_grid_actu = string(default="DM3_Grid_actu.fits")
    DM3_filename_actu_infl_fct = string(default="Actu_DM32_field=6x6pitch_pitch=22pix.fits")
    # Error on the model of the DM
    DM3_xerror=float(default=0)
    DM3_yerror=float(default=0)
    DM3_angerror=float(default=0)
    DM3_gausserror=float(default=0)


[Coronaconfig]
    diam_lyot_in_m  = float(default=1.e-3)  # lyot diameter (in meters)
    filename_instr_apod= string(default="RoundPup")
    filename_instr_lyot= string(default="RoundPup")

    corona_type =string(default='fqpm') #Can be fqpm or knife
    coro_position= string(default='right')
    knife_coro_offset=float(default=1.2)
    rad_lyot_fpm=float(default=3.)
    err_fqpm=float(default=0)
    achrom_fqpm = boolean(default=False)
    prop_apod2lyot =string(default='mft') #Can be mft or fft

[Estimationconfig]
    estimation=string(default='Perfect')
    Estim_sampling=float(default=3)   # sampling in the PW/EFC images
    amplitudePW = float(default=34.)
    posprobes = integer_list(default=list(466,498))
    cut=float(default=5.e4)

[Correctionconfig]
    DH_shape=string(default="circle")
    corner_pos = float_list(default=list(-5.,5.,-5.,5.))
    Sep_Min_Max = float_list(default=list(0,10))
    DH_side = string(default="full")
    circ_offset = float(default=8)
    circ_angle = float(default=0)
    DM1_otherbasis=boolean(default=False)#If true, uses the basis saved by init_SCC in IDL
    DM3_otherbasis=boolean(default=False)#If true, uses the basis saved by init_SCC in IDL
    Nbmodes =integer(default=500)
    amplitudeEFC = float(default=17.)
    regularization=string(default='truncation')



[SIMUconfig]
    #Simulation close loop parameters
    Name_Experiment = string(default='Experiment1')
    set_amplitude_abb=boolean(default=True)
    ampl_abb_filename=string(default='Amp_abb')
    set_random_ampl=boolean(default=False)
    ampl_rms = float(default=10)
    ampl_rhoc = float(default=4.3)
    ampl_slope = float(default=1)
    set_phase_abb=boolean(default=True)
    set_random_phase=boolean(default=False)
    phase_rms = float(default=20e-9)
    phase_rhoc = float(default=4.3)
    phase_slope = float(default=3)
    phase_abb_filename=string(default='') #if '' the code will look for a file phase_XXrms_spdX_rhocXX.fits
    photon_noise=boolean(default=False)
    nb_photons=float(default=1e20)
    correction_algorithm = string(default='EFC')
    Linearization = boolean(default=False)
    Nbiter_corr=integer_list(default=list(10,10,10,10))
    Nbmode_corr=integer_list(default=list(200,300,400,500))
    Linesearch = boolean(default=False)
    Linesearchmode = integer_list(default=list(400,440,480,520,560,600))
<<<<<<< HEAD
    gain=float(default=0.5)
    estimation=string(default='PairWise')
    
    
[coffeeEstimator]
    #Parameters of the estimator
    gtol    = float(default = 1e-7)
    maxiter = integer(default = 1000)
    eps     = float(default = 1e-10)
=======
    gain=float(default=0.5)
>>>>>>> 39f8d11c
<|MERGE_RESOLUTION|>--- conflicted
+++ resolved
@@ -15,13 +15,8 @@
     Science_sampling=float(default=7.8) #sampling of L/D in the science focal plane (lambda/Lyot diameter) in pixel
 
     diam_pup_in_m = float(default=1.e-3) # pupil diameter (in meters)
-<<<<<<< HEAD
     diam_pup_in_pix = integer(default=256) # pupil diameter (in pixels)
-    
-=======
-    diam_pup_in_pix = float(default=256) # pupil diameter (in meters)
 
->>>>>>> 39f8d11c
     filename_instr_pup= string(default="")
 
 
@@ -83,6 +78,9 @@
     amplitudePW = float(default=34.)
     posprobes = integer_list(default=list(466,498))
     cut=float(default=5.e4)
+    gtol    = float(default = 1e-7)    #configs for coffee
+    maxiter = integer(default = 1000)
+    eps     = float(default = 1e-10)
 
 [Correctionconfig]
     DH_shape=string(default="circle")
@@ -122,16 +120,4 @@
     Nbmode_corr=integer_list(default=list(200,300,400,500))
     Linesearch = boolean(default=False)
     Linesearchmode = integer_list(default=list(400,440,480,520,560,600))
-<<<<<<< HEAD
-    gain=float(default=0.5)
-    estimation=string(default='PairWise')
-    
-    
-[coffeeEstimator]
-    #Parameters of the estimator
-    gtol    = float(default = 1e-7)
-    maxiter = integer(default = 1000)
-    eps     = float(default = 1e-10)
-=======
-    gain=float(default=0.5)
->>>>>>> 39f8d11c
+    gain=float(default=0.5)