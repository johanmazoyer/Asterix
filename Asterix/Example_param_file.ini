--- conflicted
+++ resolved
@@ -23,11 +23,7 @@
     nb_wav = 3
 
     #Dimension of science image
-<<<<<<< HEAD
-    dimScience   = 64  #400        # image size (in pixels)
-=======
-    dimScience   = 400  #detector science image size (in pixels)
->>>>>>> 3979e49e
+    dimScience   = 64  #detector science image size (in pixels)
 
     #Sampling in the detector science image
     #(lambda/Lyot diameter) in pixel
