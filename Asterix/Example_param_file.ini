#Version 28/01/2021

#General configuration
# coding: utf8

# path to directory to save matrices and results.
Data_dir = './'

[modelconfig]

    #On bench or numerical simulation
    onbench=False

    #Image
<<<<<<< HEAD
    dim_im    = 400          # image size (in pixels)
    dim_sampl = 150          # Taille réechantillonage
=======
    dim_im   = 400          # image size (in pixels)
    dim_sampl=150           #Taille réechantillonage
>>>>>>> aa4e626e
    
    #Lambda over D after Lyot stop
    wavelength = 783.25e-9 # wavelength for image (in meters)
    science_sampling = 7.8 #sampling in the science focal plane (lambda/Lyot diameter) in pixel 
    
    #pupil and Lyot stop
    pdiam = 8.23e-3 # pupil diameter (in meters)
    lyotdiam  = 7.9e-3  # lyot diameter (in meters)
    # instrument pupil ignored if ""
    filename_instr_pup = "" #"instru_pup.fits" 
    # instrument Lyot stop ignored if ""
    filename_instr_lyot = "" #"instru_lyot.fits"

[DMconfig]
    #DM model
    DM3_pitch=0.3e-3 #in meter, pitch of the DM (distance between actuators)
    DM3_creating_pushact=False
    #If creating_pushact is True, must defined x309 and y309 or filename_actu309

    #Center of actuator 309 (found by SCC on master for the moment)
    DM3_x309=210.68 #63.5+200-54-0.5
    DM3_y309=212.15 #68.5+200-54
    #Estimated phase when poking actuator #309
    # If filename_actu309 is not "" then automatic calculation of xy309 
    DM3_filename_actu309 = ""#Phase_estim_Act309_v20200107.fits"
    # filename of the grid of actuator positions
    DM3_filename_grid_actu="Grid_actu.fits"
    #filename of the actuator influence function
    DM3_filename_actu_infl_fct="Actu_DM32_field=6x6pitch_pitch=22pix.fits"

[coroconfig]

    coronagraph ='fqpm' #Can be fqpm or knife
    coro_position = 'left' #If knife, can be left, right, top, bottom
    knife_coro_offset = 1.2 #offset of the   knife in lambda/pupil diameter
    err_fqpm = 0 # phase error on the pi phase-shift for FQPM
    prop_lyot2science = 'fft' # choose propagation method from Lyot to focal plane: 'fft' or 'mft'

[PWconfig]
    #PW parameters
    amplitudePW = 34
    #posprobes = 309,495,659
    posprobes = 466,498
    #posprobes = 466,465
    cut = 1e6
    # cut = 5e4
    # cut=5e5 #Knife

[EFCconfig]
    #EFC parameters
    # The lowest the more actuators are considered
    # ratio of energy of the influence function inside the pupil wrt to energy of the influence function
    MinimumSurfaceRatioInThePupil = 0.1
    DHshape = "circle"
    #if square
    choosepix = 8,35,-35,35
    #if circle
    circ_rad= 8,35  #inner and outer radii of the circle DH
    circ_side = "Right" #"Full", "Left", "Right", "Top", "Bottom" to select one side of the fov
    circ_offset = 0 # if circ_side != "Full", remove pixels closer than offset  
    circ_angle = 15 # degrees

    DM3_otherbasis=False#If true, uses the basis saved by init_SCC in IDL
    Nbmodes =330
    amplitudeEFC = 17
    regularization='tikhonov'
    
    
[SIMUconfig]
    #Simulation close loop parameters 
    Name_Experiment = 'First_Simulation'
    set_amplitude_abb=False 
    amplitude_abb='Amplitudebanc_center4pixels'
    set_phase_abb=True
    set_random_phase=True
    phaserms = 20e-9 #in meter
    rhoc_phase = 4.3
    slope_phase = 3
    phase_abb_filename ='phase20rmsfm3'
    photon_noise = False
    nb_photons = 4e10
    correction_algorithm = 'EFC' #EFC for Electric Field Conjugation or EM for Energy Minimization or steepest
    Nbiter_corr=5,5,4
    Nbmode_corr=350,420,450
    gain=0.6
    Linesearch = False
    Linesearchmode = 400,440,480,520,560,600

# Error on the model of the DM
    xerror=0        #x-direction translation in pixel
    yerror=0        #y-direction translation in pixel
    angerror=0      #rotation in degree
    gausserror=0   #influence function size

    estimation='Perfect' # FP WF sensing : 'Perfect' or 'pw'<|MERGE_RESOLUTION|>--- conflicted
+++ resolved
@@ -12,13 +12,8 @@
     onbench=False
 
     #Image
-<<<<<<< HEAD
     dim_im    = 400          # image size (in pixels)
     dim_sampl = 150          # Taille réechantillonage
-=======
-    dim_im   = 400          # image size (in pixels)
-    dim_sampl=150           #Taille réechantillonage
->>>>>>> aa4e626e
     
     #Lambda over D after Lyot stop
     wavelength = 783.25e-9 # wavelength for image (in meters)
