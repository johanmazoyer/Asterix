import os

import numpy as np
from configobj import ConfigObj
from validate import Validator

import Asterix.Optical_System_functions as OptSy
import Asterix.fits_functions as useful


# Set the path to your configuration file of choice
parameter_file = OptSy.Asterix_root + os.path.sep + "Example_param_file.ini"

# Check the picked configuration file against a template of the configuraiton file and load it
configspec_file = OptSy.Asterix_root + os.path.sep + "Param_configspec.ini"
config = ConfigObj(parameter_file, configspec=configspec_file, default_encoding="utf8")
vtor = Validator()
checks = config.validate(vtor, copy=True)   #TODO: what is this supposed to do?

# Load the configuration parameters from the configuration file
modelconfig = config["modelconfig"]
DMconfig = config["DMconfig"]
Coronaconfig = config["Coronaconfig"]
SIMUconfig = config["SIMUconfig"]

# Set the main directory to which output data will be saved
Data_dir = '.'

# Subdirectory to save the .fits files that you need to run simulations but that you can always re-calculate yourself.
# Should not be committed to the repository.
Model_local_dir = os.path.join(Data_dir, "Model_local") + os.path.sep
if not os.path.exists(Model_local_dir):
    print(f"Creating directory {Model_local_dir} ...")
    os.makedirs(Model_local_dir)

# Subdirectory to save the results
result_dir = os.path.join(Data_dir, "Results") + os.path.sep
if not os.path.exists(result_dir):
    print(f"Creating directory {result_dir} ...")
    os.makedirs(result_dir)

# We put a very small number of pixels in the pupil to go super fast in this tutorial
modelconfig.update({'diam_pup_in_pix': 80})

# we start the tutorial by initializing a pupil
# Clear pupil of radius prad as defined by the diameter in pixels above
# (across the diameter of the telescope; usually in the configfile)
pup_round = OptSy.pupil(modelconfig)

# If you have an input file, you can initialize a complex pupil with the right size.
# This loads the Roman pupil of same radius/diameter as defined above (usually in the configfile).
pup_roman = OptSy.pupil(modelconfig, PupType="RomanPup")

# By default, all pupils have the diameter of the telescope but smaller/larger pupils
# can also be defined. This can be useful for example for the Lyot stop.
# Here, create a clear pupil with a radius of 100 pixels.
pup_round_100 = OptSy.pupil(modelconfig, prad=100)

# Careful, pup_roman is not an array, it is an Optical System object.
# If you want to access the pupil itself as an attribute that is an array, and save it out if you like.
numpy_array_pup = pup_roman.pup
useful._quickfits(numpy_array_pup, dir=result_dir, name="numpy_array_pup")

# --> Once you defined an Optical System object, so we can easily access several feature of this class.

# Measure the electrical field (EF) right after the pupil optical element:
# Default is monochromatic light at a center wavelength
EF_through_roman = pup_roman.EF_through(entrance_EF=1.)

#  Calculate the associated PSF. Default is polychromatic.
psf_roman = pup_roman.todetector_Intensity()
useful._quickfits(psf_roman, dir=result_dir, name="psf_roman")

# The chromaticity of the source is defined in all opitcal systems with three parameters:
print("Central wavelength: ", pup_roman.wavelength_0)
print("Bandwidth: ", pup_roman.Delta_wav)
print("Number of sub wavelengths: ", pup_roman.nb_wav)

# Also, all OpticalSystem objects have a transmission, which is the ratio of flux after the system, compared to a clear
# aperture of equivalent radius:
transmission_roman_pup = pup_roman.transmission()
print("transmission pup roman = ", transmission_roman_pup)

# If you know what you are doing you can update the parameters of configuration file on the go.

# We can also change the bandwidth.
modelconfig.update({'Delta_wav': 50e-9})
<<<<<<< HEAD
# but then files have to be reinitialize:
=======
# But then Optical System object has to be reinitialized:
>>>>>>> d8ec1c36
pup_roman_poly = OptSy.pupil(modelconfig, PupType="RomanPup")

# Be careful when you change the "modelconfig" in the configuration file because Optical Systems are designed to work
# together but that only works if they are defined with the same baseline configuration.

# Let us go back to a monochromatic case for now.
modelconfig.update({'Delta_wav': 0})

# Now let us initialize a coronagraph.

# A coronagraph is a system composed of 3 planes. An apodization plane (PP), a FPM (FP) and a Lyot stop (PP).
# The coronagraph currently in the configuration file does not have an apodization pupil
# because there is no such plane on the THD2 bench, but we can put one in, which is what we do with RoundPup below.

Coronaconfig.update({'filename_instr_apod': "RoundPup"})

# Below, there is some stuff happening that is currently not part of this tutorial.

# modelconfig.update({'diam_pup_in_pix': 128})
# modelconfig.update({'overpadding_pupilplane_factor': 2.0})
# modelconfig.update({'dimScience': 192})
# modelconfig.update({'Science_sampling': 8.})

# Coronaconfig.update({'corona_type': "classicLyot"})
# Coronaconfig.update({'rad_lyot_fpm': 5.})
# Coronaconfig.update({'filename_instr_lyot': "RoundPup"})
# Coronaconfig.update({'diam_lyot_in_m': modelconfig["diam_pup_in_m"]*0.97})

corono = OptSy.coronagraph(modelconfig, Coronaconfig)

# For the coronagraph, we can measure 2 types of PSFs: with or without the FPM
No_mask_PSF = corono.todetector_Intensity(center_on_pixel=True, noFPM=True)
# This allows us to normalize the images.
Max_No_mask_PSF = np.max(No_mask_PSF)

<<<<<<< HEAD
# set initial phase and amplitude and wavefront
phase = corono.generate_phase_aberr(SIMUconfig, Model_local_dir=Model_local_dir)
=======
# Set an initial phase and amplitude
phase = corono.generate_phase_aberr(SIMUconfig,
                                    Model_local_dir=Model_local_dir)
>>>>>>> d8ec1c36

# From this phase we create an electrical field. This is a general
# aberrated field before any pupil multiplication.
aberrated_EF = corono.EF_from_phase_and_ampl(phase_abb=phase)

# By default, this is the normal coronagraphic PSF (with FPM)
coronagraphic_PSF = corono.todetector_Intensity(entrance_EF=aberrated_EF)

# Which we can now normalize:
normalized_coronagraphic_PSF = coronagraphic_PSF / Max_No_mask_PSF
<<<<<<< HEAD
useful._quickfits(normalized_coronagraphic_PSF, dir=result_dir, name="Normalized_coronagraphic_PSF")

# If you want to debug something, you can plot all planes in the propagation
=======
useful._quickfits(normalized_coronagraphic_PSF,
                  dir=result_dir,
                  name="Normalized_coronagraphic_PSF")
>>>>>>> d8ec1c36

# If you want to debug something, you can save out all planes in the propagation, triggered by a keyword in most
# propagation functions and methods.
# First, create a directory to save these plots to.
plot_all_fits_dir = os.path.join(result_dir, "plot_all_fits") + os.path.sep
if not os.path.exists(plot_all_fits_dir):
    os.makedirs(plot_all_fits_dir)

<<<<<<< HEAD
# This is nuclear option, it can produce tens of fits, especially in a correction loop:
=======
# Be careful, this can produce tens of fits files and more, especially in a correction loop:
>>>>>>> d8ec1c36
FP_after_corono_in_contrast = corono.todetector_Intensity(entrance_EF=aberrated_EF,
                                                          save_all_planes_to_fits=True,
                                                          dir_save_all_planes=plot_all_fits_dir) / No_mask_PSF

<<<<<<< HEAD
# Finally we can initialize DMs. DMs can be in pupil or off pupil.
# in the default parameter file, this one is in pupil
DM3 = OptSy.deformable_mirror(modelconfig, DMconfig, Name_DM='DM3', Model_local_dir=Model_local_dir)
=======
# Finally, we can initialize some DMs. DMs can be in a pupil or outside a pupil.
# In the default configuraiton file, this one is in a pupil plane.
DM3 = OptSy.deformable_mirror(modelconfig,
                              DMconfig,
                              Name_DM='DM3',
                              Model_local_dir=Model_local_dir)
>>>>>>> d8ec1c36

# DMs are also optical systems but have another parameter to control them, DMphase.
# Measure the EF through the DM:
EF_though_DM = DM3.EF_through(entrance_EF=1., DMphase=0.)
# plus all normal functions of optical systems (todetector, todetector_Intensity)

# For example, something like the following can be funny:
EF_though_DM = DM3.EF_through(entrance_EF=aberrated_EF, DMphase=phase)

# Now that we have all these Optical Systems defined, we can play with them and concatenate them.
# The concatenate function takes 2 parameters:
<<<<<<< HEAD
#                               - a list of Optical Systems
#                               - A list of the same size of the name of those system so that you can access it
# The list order is from the first optics system to the last in the
# path of the light (so usually from entrance pupil to Lyot pupil)
testbed_1DM = OptSy.Testbed([pup_round, DM3, corono], ["entrancepupil", "DM3", "corono"])
=======
#                               - A list of Optical Systems
#                               - A list of the same size containing the names of those systems so that you can access them
# The list order is from the first optical system to the last in the
# path of the light (so usually from entrance pupil to Lyot pupil).
testbed_1DM = OptSy.Testbed([pup_round, DM3, corono],
                            ["entrancepupil", "DM3", "corono"])
>>>>>>> d8ec1c36

# Each of the subsystems can now be accessed individually with the name you have given it:
# --> testbed_1DM.entrancepupil, testbed.DM3, etc

<<<<<<< HEAD
# to avoid any confustion in case of multiple DM, the command to access DMs is now XXXphase, where XXX is nameDM
PSF_after_testbed = testbed_1DM.todetector_Intensity(entrance_EF=aberrated_EF, DM3phase=phase)
=======
# To avoid any confusion in case of multiple DMs, the command to access DMs is now XXXphase, where XXX is the name of the DM.
PSF_after_testbed = testbed_1DM.todetector_Intensity(entrance_EF=aberrated_EF,
                                                     DM3phase=phase)
>>>>>>> d8ec1c36

# And the confusing DM3phase is removed so this will send an error:
# PSF_after_testbed = testbed_1DM.todetector_Intensity(entrance_EF=aberrated_EF, DMphase = phase)

<<<<<<< HEAD
# we can now play with all the things we define up to now. for example:
testbed_1DM_romanpup = OptSy.Testbed([pup_roman, DM3, corono], ["entrancepupil", "DM3", "corono"])

# if you have DMs in your system, these are saved in the structure so that you can access it:
print("number of DMs in testbed_1DM_romanpup:", testbed_1DM_romanpup.number_DMs)
print("name of the DMs: ", testbed_1DM_romanpup.name_of_DMs)
=======
# We can now play with all the things we defined up to now, for example:
testbed_1DM_romanpup = OptSy.Testbed([pup_roman, DM3, corono],
                                     ["entrancepupil", "DM3", "corono"])

# If you have DMs in your system, these are saved in the structure so that you can access them:
print("Number of DMs in testbed_1DM_romanpup:", testbed_1DM_romanpup.number_DMs)
print("Name of the DMs: ", testbed_1DM_romanpup.name_of_DMs)
>>>>>>> d8ec1c36

# If we want to define exactly the thd2, we need to add a second DM outside the pupil plane.
# This can take som time to initialize exactly because the DM is outside the pupil.

# We need to increase the number of pixels in the pupil if we add another DM.
# I'll put it at the minimum to go faster because of the numerical sampling for the Fresnel propagation.
modelconfig.update({'diam_pup_in_pix': 200})

# Once we change the modelconfig secion of the configuration file/object, all the previously defined systems are of
# the wrong dimensions so they cannot be concatenated and must be recalculated.
del pup_round, DM3, corono
pup_round = OptSy.pupil(modelconfig)

DM3 = OptSy.deformable_mirror(modelconfig, DMconfig, Name_DM='DM3', Model_local_dir=Model_local_dir)

DMconfig.update({'DM1_active': True})
<<<<<<< HEAD
DM1 = OptSy.deformable_mirror(modelconfig, DMconfig, Name_DM='DM1', Model_local_dir=Model_local_dir)
# we also need to "clear" the apod plane because  there
# is no apod plane on the thd2 bench
Coronaconfig.update({'filename_instr_apod': "Clear"})
corono_thd = OptSy.coronagraph(modelconfig, Coronaconfig)

# and then just concatenate
thd2 = OptSy.Testbed([pup_round, DM1, DM3, corono_thd], ["entrancepupil", "DM1", "DM3", "corono"])
=======
DM1 = OptSy.deformable_mirror(modelconfig,
                              DMconfig,
                              Name_DM='DM1',
                              Model_local_dir=Model_local_dir)

# We also need to "clear" the apodizer plane because  there is no apodizer plane on the thd2 bench.
Coronaconfig.update({'filename_instr_apod': "Clear"})
corono_thd = OptSy.coronagraph(modelconfig, Coronaconfig)

# And then just concatenate:
thd2 = OptSy.Testbed([pup_round, DM1, DM3, corono_thd],
                     ["entrancepupil", "DM1", "DM3", "corono"])
>>>>>>> d8ec1c36

# If you have DMs in your system, these are saved in the structure so that you can access them:
print("Number of DMs in thd2:", thd2.number_DMs)
print("Name of the DMs: ", thd2.name_of_DMs)

# And Now that we have all the tools, we can define even more complicated systems.
# Let's define a third DM, similar to DM1, but outside the pupil in the other dimension.
DMconfig.update({'DM1_z_position': -15e-2})  # meter
DMconfig.update({'DM1_active': True})
<<<<<<< HEAD
DMnew = OptSy.deformable_mirror(modelconfig, DMconfig, Name_DM='DM1', Model_local_dir=Model_local_dir)
# the Name_DM in this function is to be understand as the type of DM you want to use (DM3 is a BMC32x32 type DM
# and DM1 is a BMC34x34) but hte real name in the system is to be defined in the concatenation
=======
DMnew = OptSy.deformable_mirror(modelconfig,
                                DMconfig,
                                Name_DM='DM1',
                                Model_local_dir=Model_local_dir)
# The variable Name_DM in this function is to be understood as the type of DM you want to use (DM3 is a BMC32x32 type DM
# and DM1 is a BMC34x34) but the real name in the system is to be defined in the concatenation.
>>>>>>> d8ec1c36

# We also want to add a pupil in between all these DMs. Let's make it a round pupil for now, but we could imagine
# putting an apodizer here.
pupil_inbetween_DM = OptSy.pupil(modelconfig)

# And a roman entrance pupil
pup_roman = OptSy.pupil(modelconfig, PupType="RomanPup")

<<<<<<< HEAD
#lets concatenate everything !
=======
# Let's concatenate everything!
>>>>>>> d8ec1c36
testbed_3DM = OptSy.Testbed([pup_roman, DM1, DM3, pupil_inbetween_DM, DMnew, corono_thd],
                            ["entrancepupil", "DM1", "DM3", "pupil_inbetween_DM", "DMnew", "corono"])

print("Number of DMs in testbed_3DM:", testbed_3DM.number_DMs)
print("Name of the DMs: ", testbed_3DM.name_of_DMs)<|MERGE_RESOLUTION|>--- conflicted
+++ resolved
@@ -85,11 +85,7 @@
 
 # We can also change the bandwidth.
 modelconfig.update({'Delta_wav': 50e-9})
-<<<<<<< HEAD
-# but then files have to be reinitialize:
-=======
 # But then Optical System object has to be reinitialized:
->>>>>>> d8ec1c36
 pup_roman_poly = OptSy.pupil(modelconfig, PupType="RomanPup")
 
 # Be careful when you change the "modelconfig" in the configuration file because Optical Systems are designed to work
@@ -125,14 +121,9 @@
 # This allows us to normalize the images.
 Max_No_mask_PSF = np.max(No_mask_PSF)
 
-<<<<<<< HEAD
-# set initial phase and amplitude and wavefront
-phase = corono.generate_phase_aberr(SIMUconfig, Model_local_dir=Model_local_dir)
-=======
 # Set an initial phase and amplitude
 phase = corono.generate_phase_aberr(SIMUconfig,
                                     Model_local_dir=Model_local_dir)
->>>>>>> d8ec1c36
 
 # From this phase we create an electrical field. This is a general
 # aberrated field before any pupil multiplication.
@@ -143,15 +134,9 @@
 
 # Which we can now normalize:
 normalized_coronagraphic_PSF = coronagraphic_PSF / Max_No_mask_PSF
-<<<<<<< HEAD
-useful._quickfits(normalized_coronagraphic_PSF, dir=result_dir, name="Normalized_coronagraphic_PSF")
-
-# If you want to debug something, you can plot all planes in the propagation
-=======
 useful._quickfits(normalized_coronagraphic_PSF,
                   dir=result_dir,
                   name="Normalized_coronagraphic_PSF")
->>>>>>> d8ec1c36
 
 # If you want to debug something, you can save out all planes in the propagation, triggered by a keyword in most
 # propagation functions and methods.
@@ -160,27 +145,17 @@
 if not os.path.exists(plot_all_fits_dir):
     os.makedirs(plot_all_fits_dir)
 
-<<<<<<< HEAD
-# This is nuclear option, it can produce tens of fits, especially in a correction loop:
-=======
 # Be careful, this can produce tens of fits files and more, especially in a correction loop:
->>>>>>> d8ec1c36
 FP_after_corono_in_contrast = corono.todetector_Intensity(entrance_EF=aberrated_EF,
                                                           save_all_planes_to_fits=True,
                                                           dir_save_all_planes=plot_all_fits_dir) / No_mask_PSF
 
-<<<<<<< HEAD
-# Finally we can initialize DMs. DMs can be in pupil or off pupil.
-# in the default parameter file, this one is in pupil
-DM3 = OptSy.deformable_mirror(modelconfig, DMconfig, Name_DM='DM3', Model_local_dir=Model_local_dir)
-=======
 # Finally, we can initialize some DMs. DMs can be in a pupil or outside a pupil.
 # In the default configuraiton file, this one is in a pupil plane.
 DM3 = OptSy.deformable_mirror(modelconfig,
                               DMconfig,
                               Name_DM='DM3',
                               Model_local_dir=Model_local_dir)
->>>>>>> d8ec1c36
 
 # DMs are also optical systems but have another parameter to control them, DMphase.
 # Measure the EF through the DM:
@@ -192,44 +167,23 @@
 
 # Now that we have all these Optical Systems defined, we can play with them and concatenate them.
 # The concatenate function takes 2 parameters:
-<<<<<<< HEAD
-#                               - a list of Optical Systems
-#                               - A list of the same size of the name of those system so that you can access it
-# The list order is from the first optics system to the last in the
-# path of the light (so usually from entrance pupil to Lyot pupil)
-testbed_1DM = OptSy.Testbed([pup_round, DM3, corono], ["entrancepupil", "DM3", "corono"])
-=======
 #                               - A list of Optical Systems
 #                               - A list of the same size containing the names of those systems so that you can access them
 # The list order is from the first optical system to the last in the
 # path of the light (so usually from entrance pupil to Lyot pupil).
 testbed_1DM = OptSy.Testbed([pup_round, DM3, corono],
                             ["entrancepupil", "DM3", "corono"])
->>>>>>> d8ec1c36
 
 # Each of the subsystems can now be accessed individually with the name you have given it:
 # --> testbed_1DM.entrancepupil, testbed.DM3, etc
 
-<<<<<<< HEAD
-# to avoid any confustion in case of multiple DM, the command to access DMs is now XXXphase, where XXX is nameDM
-PSF_after_testbed = testbed_1DM.todetector_Intensity(entrance_EF=aberrated_EF, DM3phase=phase)
-=======
 # To avoid any confusion in case of multiple DMs, the command to access DMs is now XXXphase, where XXX is the name of the DM.
 PSF_after_testbed = testbed_1DM.todetector_Intensity(entrance_EF=aberrated_EF,
                                                      DM3phase=phase)
->>>>>>> d8ec1c36
 
 # And the confusing DM3phase is removed so this will send an error:
 # PSF_after_testbed = testbed_1DM.todetector_Intensity(entrance_EF=aberrated_EF, DMphase = phase)
 
-<<<<<<< HEAD
-# we can now play with all the things we define up to now. for example:
-testbed_1DM_romanpup = OptSy.Testbed([pup_roman, DM3, corono], ["entrancepupil", "DM3", "corono"])
-
-# if you have DMs in your system, these are saved in the structure so that you can access it:
-print("number of DMs in testbed_1DM_romanpup:", testbed_1DM_romanpup.number_DMs)
-print("name of the DMs: ", testbed_1DM_romanpup.name_of_DMs)
-=======
 # We can now play with all the things we defined up to now, for example:
 testbed_1DM_romanpup = OptSy.Testbed([pup_roman, DM3, corono],
                                      ["entrancepupil", "DM3", "corono"])
@@ -237,7 +191,6 @@
 # If you have DMs in your system, these are saved in the structure so that you can access them:
 print("Number of DMs in testbed_1DM_romanpup:", testbed_1DM_romanpup.number_DMs)
 print("Name of the DMs: ", testbed_1DM_romanpup.name_of_DMs)
->>>>>>> d8ec1c36
 
 # If we want to define exactly the thd2, we need to add a second DM outside the pupil plane.
 # This can take som time to initialize exactly because the DM is outside the pupil.
@@ -254,16 +207,7 @@
 DM3 = OptSy.deformable_mirror(modelconfig, DMconfig, Name_DM='DM3', Model_local_dir=Model_local_dir)
 
 DMconfig.update({'DM1_active': True})
-<<<<<<< HEAD
-DM1 = OptSy.deformable_mirror(modelconfig, DMconfig, Name_DM='DM1', Model_local_dir=Model_local_dir)
-# we also need to "clear" the apod plane because  there
-# is no apod plane on the thd2 bench
-Coronaconfig.update({'filename_instr_apod': "Clear"})
-corono_thd = OptSy.coronagraph(modelconfig, Coronaconfig)
-
-# and then just concatenate
-thd2 = OptSy.Testbed([pup_round, DM1, DM3, corono_thd], ["entrancepupil", "DM1", "DM3", "corono"])
-=======
+
 DM1 = OptSy.deformable_mirror(modelconfig,
                               DMconfig,
                               Name_DM='DM1',
@@ -276,7 +220,6 @@
 # And then just concatenate:
 thd2 = OptSy.Testbed([pup_round, DM1, DM3, corono_thd],
                      ["entrancepupil", "DM1", "DM3", "corono"])
->>>>>>> d8ec1c36
 
 # If you have DMs in your system, these are saved in the structure so that you can access them:
 print("Number of DMs in thd2:", thd2.number_DMs)
@@ -286,18 +229,13 @@
 # Let's define a third DM, similar to DM1, but outside the pupil in the other dimension.
 DMconfig.update({'DM1_z_position': -15e-2})  # meter
 DMconfig.update({'DM1_active': True})
-<<<<<<< HEAD
-DMnew = OptSy.deformable_mirror(modelconfig, DMconfig, Name_DM='DM1', Model_local_dir=Model_local_dir)
-# the Name_DM in this function is to be understand as the type of DM you want to use (DM3 is a BMC32x32 type DM
-# and DM1 is a BMC34x34) but hte real name in the system is to be defined in the concatenation
-=======
+
 DMnew = OptSy.deformable_mirror(modelconfig,
                                 DMconfig,
                                 Name_DM='DM1',
                                 Model_local_dir=Model_local_dir)
 # The variable Name_DM in this function is to be understood as the type of DM you want to use (DM3 is a BMC32x32 type DM
 # and DM1 is a BMC34x34) but the real name in the system is to be defined in the concatenation.
->>>>>>> d8ec1c36
 
 # We also want to add a pupil in between all these DMs. Let's make it a round pupil for now, but we could imagine
 # putting an apodizer here.
@@ -306,11 +244,9 @@
 # And a roman entrance pupil
 pup_roman = OptSy.pupil(modelconfig, PupType="RomanPup")
 
-<<<<<<< HEAD
-#lets concatenate everything !
-=======
+
 # Let's concatenate everything!
->>>>>>> d8ec1c36
+
 testbed_3DM = OptSy.Testbed([pup_roman, DM1, DM3, pupil_inbetween_DM, DMnew, corono_thd],
                             ["entrancepupil", "DM1", "DM3", "pupil_inbetween_DM", "DMnew", "corono"])
 
